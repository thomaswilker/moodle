@core @core_question
Feature: A teacher can duplicate questions in the question bank
  In order to reuse questions and modify duplicated questions
  As a teacher
  I need to duplicate questions

  @javascript
  Scenario: copy a previously created question
<<<<<<< HEAD
    Given the following "users" exist:
      | username | firstname | lastname | email |
      | teacher1 | Teacher | 1 | teacher1@asd.com |
    And the following "courses" exist:
      | fullname | shortname | format |
      | Course 1 | C1 | weeks |
    And the following "course enrolments" exist:
      | user | course | role |
      | teacher1 | C1 | editingteacher |
=======
    Given the following "users" exists:
      | username | firstname | lastname | email            |
      | teacher1 | Teacher   | 1        | teacher1@asd.com |
    And the following "courses" exists:
      | fullname | shortname | format |
      | Course 1 | C1        | weeks  |
    And the following "course enrolments" exists:
      | user     | course | role           |
      | teacher1 | C1     | editingteacher |
>>>>>>> 7b2a5e56
    And I log in as "admin"
    And I follow "Course 1"
    And I add a "Essay" question filling the form with:
      | Question name | Test question to be copied    |
      | Question text | Write about whatever you want |
    And I log out
    And I log in as "teacher1"
    And I follow "Course 1"
    And I follow "Question bank"
    When I click on "Duplicate" "link" in the "Test question to be copied" "table_row"
    And I set the following fields to these values:
      | Question name | Duplicated question name                |
      | Question text | Write a lot about duplicating questions |
    And I press "id_submitbutton"
    Then I should see "Duplicated question name"
    And I should see "Test question to be copied"
    And I should see "Teacher 1" in the ".categoryquestionscontainer tbody tr.r0 .creatorname" "css_element"
    And I should see "Admin User" in the ".categoryquestionscontainer tbody tr.r1 .creatorname" "css_element"
    And I click on "Duplicate" "link" in the "Duplicated question name" "table_row"
    And the field "Question name" matches value "Duplicated question name (copy)"
    And I press "Cancel"
    Then I should see "Duplicated question name"
    And I should see "Test question to be copied"<|MERGE_RESOLUTION|>--- conflicted
+++ resolved
@@ -6,27 +6,15 @@
 
   @javascript
   Scenario: copy a previously created question
-<<<<<<< HEAD
     Given the following "users" exist:
-      | username | firstname | lastname | email |
-      | teacher1 | Teacher | 1 | teacher1@asd.com |
+      | username | firstname | lastname | email            |
+      | teacher1 | Teacher   | 1        | teacher1@asd.com |
     And the following "courses" exist:
       | fullname | shortname | format |
-      | Course 1 | C1 | weeks |
+      | Course 1 | C1        | weeks  |
     And the following "course enrolments" exist:
-      | user | course | role |
-      | teacher1 | C1 | editingteacher |
-=======
-    Given the following "users" exists:
-      | username | firstname | lastname | email            |
-      | teacher1 | Teacher   | 1        | teacher1@asd.com |
-    And the following "courses" exists:
-      | fullname | shortname | format |
-      | Course 1 | C1        | weeks  |
-    And the following "course enrolments" exists:
       | user     | course | role           |
       | teacher1 | C1     | editingteacher |
->>>>>>> 7b2a5e56
     And I log in as "admin"
     And I follow "Course 1"
     And I add a "Essay" question filling the form with:
