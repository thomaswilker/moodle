<?php
// This file is part of Moodle - http://moodle.org/
//
// Moodle is free software: you can redistribute it and/or modify
// it under the terms of the GNU General Public License as published by
// the Free Software Foundation, either version 3 of the License, or
// (at your option) any later version.
//
// Moodle is distributed in the hope that it will be useful,
// but WITHOUT ANY WARRANTY; without even the implied warranty of
// MERCHANTABILITY or FITNESS FOR A PARTICULAR PURPOSE.  See the
// GNU General Public License for more details.
//
// You should have received a copy of the GNU General Public License
// along with Moodle.  If not, see <http://www.gnu.org/licenses/>.

/**
 * Version information for the drag-and-drop words into sentences question type.
 *
 * @package    qtype_ddwtos
 * @copyright  2011 The Open University
 * @license    http://www.gnu.org/copyleft/gpl.html GNU GPL v3 or later
 */

defined('MOODLE_INTERNAL') || die();

<<<<<<< HEAD
$plugin->version  = 2011051200;
$plugin->requires = 2011051212;
$plugin->dependencies = array(
    'qtype_gapselect' => 2011020100,
);
=======

$plugin->version   = 2011051200;
$plugin->requires  = 2011070100;
$plugin->cron      = 0;
$plugin->component = 'qtype_ddwtos';
$plugin->maturity  = MATURITY_STABLE;
$plugin->release   = '1.0';
>>>>>>> 12d0d76b
<|MERGE_RESOLUTION|>--- conflicted
+++ resolved
@@ -24,18 +24,14 @@
 
 defined('MOODLE_INTERNAL') || die();
 
-<<<<<<< HEAD
-$plugin->version  = 2011051200;
-$plugin->requires = 2011051212;
-$plugin->dependencies = array(
-    'qtype_gapselect' => 2011020100,
-);
-=======
 
 $plugin->version   = 2011051200;
-$plugin->requires  = 2011070100;
+$plugin->requires  = 2011120500;
 $plugin->cron      = 0;
 $plugin->component = 'qtype_ddwtos';
 $plugin->maturity  = MATURITY_STABLE;
 $plugin->release   = '1.0';
->>>>>>> 12d0d76b
+
+$plugin->dependencies = array(
+    'qtype_gapselect' => 2011020100,
+);