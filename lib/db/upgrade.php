<?php
// This file is part of Moodle - http://moodle.org/
//
// Moodle is free software: you can redistribute it and/or modify
// it under the terms of the GNU General Public License as published by
// the Free Software Foundation, either version 3 of the License, or
// (at your option) any later version.
//
// Moodle is distributed in the hope that it will be useful,
// but WITHOUT ANY WARRANTY; without even the implied warranty of
// MERCHANTABILITY or FITNESS FOR A PARTICULAR PURPOSE.  See the
// GNU General Public License for more details.
//
// You should have received a copy of the GNU General Public License
// along with Moodle.  If not, see <http://www.gnu.org/licenses/>.

/**
 * This file keeps track of upgrades to Moodle.
 *
 * Sometimes, changes between versions involve
 * alterations to database structures and other
 * major things that may break installations.
 *
 * The upgrade function in this file will attempt
 * to perform all the necessary actions to upgrade
 * your older installation to the current version.
 *
 * If there's something it cannot do itself, it
 * will tell you what you need to do.
 *
 * The commands in here will all be database-neutral,
 * using the methods of database_manager class
 *
 * Please do not forget to use upgrade_set_timeout()
 * before any action that may take longer time to finish.
 *
 * @package   core_install
 * @category  upgrade
 * @copyright 2006 onwards Martin Dougiamas  http://dougiamas.com
 * @license   http://www.gnu.org/copyleft/gpl.html GNU GPL v3 or later
 */

defined('MOODLE_INTERNAL') || die();

/**
 * Main upgrade tasks to be executed on Moodle version bump
 *
 * This function is automatically executed after one bump in the Moodle core
 * version is detected. It's in charge of performing the required tasks
 * to raise core from the previous version to the next one.
 *
 * It's a collection of ordered blocks of code, named "upgrade steps",
 * each one performing one isolated (from the rest of steps) task. Usually
 * tasks involve creating new DB objects or performing manipulation of the
 * information for cleanup/fixup purposes.
 *
 * Each upgrade step has a fixed structure, that can be summarised as follows:
 *
 * if ($oldversion < XXXXXXXXXX.XX) {
 *     // Explanation of the update step, linking to issue in the Tracker if necessary
 *     upgrade_set_timeout(XX); // Optional for big tasks
 *     // Code to execute goes here, usually the XMLDB Editor will
 *     // help you here. See {@link http://docs.moodle.org/dev/XMLDB_editor}.
 *     upgrade_main_savepoint(true, XXXXXXXXXX.XX);
 * }
 *
 * All plugins within Moodle (modules, blocks, reports...) support the existence of
 * their own upgrade.php file, using the "Frankenstyle" component name as
 * defined at {@link http://docs.moodle.org/dev/Frankenstyle}, for example:
 *     - {@link xmldb_page_upgrade($oldversion)}. (modules don't require the plugintype ("mod_") to be used.
 *     - {@link xmldb_auth_manual_upgrade($oldversion)}.
 *     - {@link xmldb_workshopform_accumulative_upgrade($oldversion)}.
 *     - ....
 *
 * In order to keep the contents of this file reduced, it's allowed to create some helper
 * functions to be used here in the {@link upgradelib.php} file at the same directory. Note
 * that such a file must be manually included from upgrade.php, and there are some restrictions
 * about what can be used within it.
 *
 * For more information, take a look to the documentation available:
 *     - Data definition API: {@link http://docs.moodle.org/dev/Data_definition_API}
 *     - Upgrade API: {@link http://docs.moodle.org/dev/Upgrade_API}
 *
 * @param int $oldversion
 * @return bool always true
 */
function xmldb_main_upgrade($oldversion) {
    global $CFG, $USER, $DB, $OUTPUT, $SITE;

    require_once($CFG->libdir.'/db/upgradelib.php'); // Core Upgrade-related functions

    $dbman = $DB->get_manager(); // loads ddl manager and xmldb classes

    if ($oldversion < 2011120500) {
        // just in case somebody hacks upgrade scripts or env, we really can not continue
        echo("You need to upgrade to 2.2.x first!\n");
        exit(1);
        // Note this savepoint is 100% unreachable, but needed to pass the upgrade checks
        upgrade_main_savepoint(true, 2011120500);
    }

    // Moodle v2.2.0 release upgrade line
    // Put any upgrade step following this

    if ($oldversion < 2011120500.02) {

        upgrade_set_timeout(60*20); // This may take a while
        // MDL-28180. Some missing restrictions in certain backup & restore operations
        // were causing incorrect duplicates in the course_completion_aggr_methd table.
        // This upgrade step takes rid of them.
        $sql = 'SELECT course, criteriatype, MIN(id) AS minid
                  FROM {course_completion_aggr_methd}
              GROUP BY course, criteriatype
                HAVING COUNT(*) > 1';
        $duprs = $DB->get_recordset_sql($sql);
        foreach ($duprs as $duprec) {
            // We need to handle NULLs in criteriatype diferently
            if (is_null($duprec->criteriatype)) {
                $where = 'course = ? AND criteriatype IS NULL AND id > ?';
                $params = array($duprec->course, $duprec->minid);
            } else {
                $where = 'course = ? AND criteriatype = ? AND id > ?';
                $params = array($duprec->course, $duprec->criteriatype, $duprec->minid);
            }
            $DB->delete_records_select('course_completion_aggr_methd', $where, $params);
        }
        $duprs->close();

        // Main savepoint reached
        upgrade_main_savepoint(true, 2011120500.02);
    }

    if ($oldversion < 2011120500.03) {

        // Changing precision of field value on table user_preferences to (1333)
        $table = new xmldb_table('user_preferences');
        $field = new xmldb_field('value', XMLDB_TYPE_CHAR, '1333', null, XMLDB_NOTNULL, null, null, 'name');

        // Launch change of precision for field value
        $dbman->change_field_precision($table, $field);

        // Main savepoint reached
        upgrade_main_savepoint(true, 2011120500.03);
    }

    if ($oldversion < 2012020200.03) {

        // Define index rolecontext (not unique) to be added to role_assignments
        $table = new xmldb_table('role_assignments');
        $index = new xmldb_index('rolecontext', XMLDB_INDEX_NOTUNIQUE, array('roleid', 'contextid'));

        // Conditionally launch add index rolecontext
        if (!$dbman->index_exists($table, $index)) {
            $dbman->add_index($table, $index);
        }

        // Define index usercontextrole (not unique) to be added to role_assignments
        $index = new xmldb_index('usercontextrole', XMLDB_INDEX_NOTUNIQUE, array('userid', 'contextid', 'roleid'));

        // Conditionally launch add index usercontextrole
        if (!$dbman->index_exists($table, $index)) {
            $dbman->add_index($table, $index);
        }

        // Main savepoint reached
        upgrade_main_savepoint(true, 2012020200.03);
    }

    if ($oldversion < 2012020200.06) {
        // Previously we always allowed users to override their email address via the messaging system
        // We have now added a setting to allow admins to turn this this ability on and off
        // While this setting defaults to 0 (off) we're setting it to 1 (on) to maintain the behaviour for upgrading sites
        set_config('messagingallowemailoverride', 1);

        // Main savepoint reached
        upgrade_main_savepoint(true, 2012020200.06);
    }

    if ($oldversion < 2012021700.01) {
        // Changing precision of field uniquehash on table post to 255
        $table = new xmldb_table('post');
        $field = new xmldb_field('uniquehash', XMLDB_TYPE_CHAR, '255', null, XMLDB_NOTNULL, null, null, 'content');

        // Launch change of precision for field uniquehash
        $dbman->change_field_precision($table, $field);

        // Main savepoint reached
        upgrade_main_savepoint(true, 2012021700.01);
    }

    if ($oldversion < 2012021700.02) {
        // Somewhere before 1.9 summary and content column in post table were not null. In 1.9+
        // not null became false.
        $columns = $DB->get_columns('post');

        // Fix discrepancies in summary field after upgrade from 1.9
        if (array_key_exists('summary', $columns) && $columns['summary']->not_null != false) {
            $table = new xmldb_table('post');
            $summaryfield = new xmldb_field('summary', XMLDB_TYPE_TEXT, 'big', null, null, null, null, 'subject');

            if ($dbman->field_exists($table, $summaryfield)) {
                $dbman->change_field_notnull($table, $summaryfield);
            }

        }

        // Fix discrepancies in content field after upgrade from 1.9
        if (array_key_exists('content', $columns) && $columns['content']->not_null != false) {
            $table = new xmldb_table('post');
            $contentfield = new xmldb_field('content', XMLDB_TYPE_TEXT, 'big', null, null, null, null, 'summary');

            if ($dbman->field_exists($table, $contentfield)) {
                $dbman->change_field_notnull($table, $contentfield);
            }

        }

        upgrade_main_savepoint(true, 2012021700.02);
    }

    // The ability to backup user (private) files is out completely - MDL-29248
    if ($oldversion < 2012030100.01) {
        unset_config('backup_general_user_files', 'backup');
        unset_config('backup_general_user_files_locked', 'backup');
        unset_config('backup_auto_user_files', 'backup');

        upgrade_main_savepoint(true, 2012030100.01);
    }

    if ($oldversion < 2012030900.01) {
        // Migrate all numbers to signed & all texts and binaries to big size.
        // It should be safe to interrupt this and continue later.
        upgrade_mysql_fix_unsigned_and_lob_columns();

        // Main savepoint reached
        upgrade_main_savepoint(true, 2012030900.01);
    }

    if ($oldversion < 2012031500.01) {
        // Upgrade old course_allowed_modules data to be permission overrides.
        if ($CFG->restrictmodulesfor === 'all') {
            $courses = $DB->get_records_menu('course', array(), 'id', 'id, 1');
        } else if ($CFG->restrictmodulesfor === 'requested') {
            $courses = $DB->get_records_menu('course', array('restrictmodules' => 1), 'id', 'id, 1');
        } else {
            $courses = array();
        }

        if (!$dbman->table_exists('course_allowed_modules')) {
            // Upgrade must already have been run on this server. This might happen,
            // for example, during development of these changes.
            $courses = array();
        }

        $modidtoname = $DB->get_records_menu('modules', array(), 'id', 'id, name');

        $coursecount = count($courses);
        if ($coursecount) {
            $pbar = new progress_bar('allowedmods', 500, true);
            $transaction = $DB->start_delegated_transaction();
        }

        $i = 0;
        foreach ($courses as $courseid => $notused) {
            $i += 1;
            upgrade_set_timeout(60); // 1 minute per course should be fine.

            $allowedmoduleids = $DB->get_records_menu('course_allowed_modules',
            array('course' => $courseid), 'module', 'module, 1');
            if (empty($allowedmoduleids)) {
                // This seems to be the best match for backwards compatibility,
                // not necessarily with the old code in course_allowed_module function,
                // but with the code that used to be in the coures settings form.
                $allowedmoduleids = explode(',', $CFG->defaultallowedmodules);
                $allowedmoduleids = array_combine($allowedmoduleids, $allowedmoduleids);
            }

            $context = context_course::instance($courseid);

            list($roleids) = get_roles_with_cap_in_context($context, 'moodle/course:manageactivities');
            list($managerroleids) = get_roles_with_cap_in_context($context, 'moodle/site:config');
            foreach ($managerroleids as $roleid) {
                unset($roleids[$roleid]);
            }

            foreach ($modidtoname as $modid => $modname) {
                if (isset($allowedmoduleids[$modid])) {
                    // Module is allowed, no worries.
                    continue;
                }

                $capability = 'mod/' . $modname . ':addinstance';
                foreach ($roleids as $roleid) {
                    assign_capability($capability, CAP_PREVENT, $roleid, $context);
                }
            }

            $pbar->update($i, $coursecount, "Upgrading legacy course_allowed_modules data - $i/$coursecount.");
        }

        if ($coursecount) {
            $transaction->allow_commit();
        }

        upgrade_main_savepoint(true, 2012031500.01);
    }

    if ($oldversion < 2012031500.02) {

        // Define field restrictmodules to be dropped from course
        $table = new xmldb_table('course');
        $field = new xmldb_field('restrictmodules');

        // Conditionally launch drop field requested
        if ($dbman->field_exists($table, $field)) {
            $dbman->drop_field($table, $field);
        }

        upgrade_main_savepoint(true, 2012031500.02);
    }

    if ($oldversion < 2012031500.03) {

        // Define table course_allowed_modules to be dropped
        $table = new xmldb_table('course_allowed_modules');

        // Conditionally launch drop table for course_allowed_modules
        if ($dbman->table_exists($table)) {
            $dbman->drop_table($table);
        }

        upgrade_main_savepoint(true, 2012031500.03);
    }

    if ($oldversion < 2012031500.04) {
        // Clean up the old admin settings.
        unset_config('restrictmodulesfor');
        unset_config('restrictbydefault');
        unset_config('defaultallowedmodules');

        upgrade_main_savepoint(true, 2012031500.04);
    }

    if ($oldversion < 2012032300.02) {
        // Migrate the old admin debug setting.
        if ($CFG->debug == 38911) {
            set_config('debug', DEBUG_DEVELOPER);
        } else if ($CFG->debug == 6143) {
            set_config('debug', DEBUG_ALL);
        }
        upgrade_main_savepoint(true, 2012032300.02);
    }

    if ($oldversion < 2012042300.00) {
        // This change makes the course_section index unique.

        // xmldb does not allow changing index uniqueness - instead we must drop
        // index then add it again
        $table = new xmldb_table('course_sections');
        $index = new xmldb_index('course_section', XMLDB_INDEX_NOTUNIQUE, array('course', 'section'));

        // Conditionally launch drop index course_section
        if ($dbman->index_exists($table, $index)) {
            $dbman->drop_index($table, $index);
        }

        // Look for any duplicate course_sections entries. There should not be
        // any but on some busy systems we found a few, maybe due to previous
        // bugs.
        $transaction = $DB->start_delegated_transaction();
        $rs = $DB->get_recordset_sql('
                SELECT DISTINCT
                    cs.id, cs.course
                FROM
                    {course_sections} cs
                    INNER JOIN {course_sections} older
                        ON cs.course = older.course AND cs.section = older.section
                        AND older.id < cs.id');
        foreach ($rs as $rec) {
            $DB->delete_records('course_sections', array('id' => $rec->id));
            // We can't use rebuild_course_cache() here because introducing sectioncache later
            // so reset modinfo manually.
            $DB->set_field('course', 'modinfo', null, array('id' => $rec->course));
        }
        $rs->close();
        $transaction->allow_commit();

        // Define index course_section (unique) to be added to course_sections
        $index = new xmldb_index('course_section', XMLDB_INDEX_UNIQUE, array('course', 'section'));

        // Conditionally launch add index course_section
        if (!$dbman->index_exists($table, $index)) {
            $dbman->add_index($table, $index);
        }

        // Main savepoint reached
        upgrade_main_savepoint(true, 2012042300.00);
    }

    if ($oldversion < 2012042300.02) {
        require_once($CFG->dirroot.'/completion/criteria/completion_criteria.php');
        // Delete orphaned criteria which were left when modules were removed
        if ($DB->get_dbfamily() === 'mysql') {
            $sql = "DELETE cc FROM {course_completion_criteria} cc
                    LEFT JOIN {course_modules} cm ON cm.id = cc.moduleinstance
                    WHERE cm.id IS NULL AND cc.criteriatype = ".COMPLETION_CRITERIA_TYPE_ACTIVITY;
        } else {
            $sql = "DELETE FROM {course_completion_criteria}
                    WHERE NOT EXISTS (
                        SELECT 'x' FROM {course_modules}
                        WHERE {course_modules}.id = {course_completion_criteria}.moduleinstance)
                    AND {course_completion_criteria}.criteriatype = ".COMPLETION_CRITERIA_TYPE_ACTIVITY;
        }
        $DB->execute($sql);

        // Main savepoint reached
        upgrade_main_savepoint(true, 2012042300.02);
    }

    if ($oldversion < 2012050300.01) {
        // Make sure deleted users do not have picture flag.
        $DB->set_field('user', 'picture', 0, array('deleted'=>1, 'picture'=>1));
        upgrade_main_savepoint(true, 2012050300.01);
    }

    if ($oldversion < 2012050300.02) {

        // Changing precision of field picture on table user to (10)
        $table = new xmldb_table('user');
        $field = new xmldb_field('picture', XMLDB_TYPE_INTEGER, '10', null, XMLDB_NOTNULL, null, '0', 'secret');

        // Launch change of precision for field picture
        $dbman->change_field_precision($table, $field);

        // Main savepoint reached
        upgrade_main_savepoint(true, 2012050300.02);
    }

    if ($oldversion < 2012050300.03) {

        // Define field coursedisplay to be added to course
        $table = new xmldb_table('course');
        $field = new xmldb_field('coursedisplay', XMLDB_TYPE_INTEGER, '2', null, XMLDB_NOTNULL, null, '0', 'completionnotify');

        // Conditionally launch add field coursedisplay
        if (!$dbman->field_exists($table, $field)) {
            $dbman->add_field($table, $field);
        }

        // Main savepoint reached
        upgrade_main_savepoint(true, 2012050300.03);
    }

    if ($oldversion < 2012050300.04) {

        // Define table course_display to be dropped
        $table = new xmldb_table('course_display');

        // Conditionally launch drop table for course_display
        if ($dbman->table_exists($table)) {
            $dbman->drop_table($table);
        }

        // Main savepoint reached
        upgrade_main_savepoint(true, 2012050300.04);
    }

    if ($oldversion < 2012050300.05) {

        // Clean up removed admin setting.
        unset_config('navlinkcoursesections');

        upgrade_main_savepoint(true, 2012050300.05);
    }

    if ($oldversion < 2012050400.01) {

        // Define index sortorder (not unique) to be added to course
        $table = new xmldb_table('course');
        $index = new xmldb_index('sortorder', XMLDB_INDEX_NOTUNIQUE, array('sortorder'));

        // Conditionally launch add index sortorder
        if (!$dbman->index_exists($table, $index)) {
            $dbman->add_index($table, $index);
        }

        // Main savepoint reached
        upgrade_main_savepoint(true, 2012050400.01);
    }

    if ($oldversion < 2012050400.02) {

        // Clean up removed admin setting.
        unset_config('enablecourseajax');

        upgrade_main_savepoint(true, 2012050400.02);
    }

    if ($oldversion < 2012051100.01) {

        // Define field idnumber to be added to groups
        $table = new xmldb_table('groups');
        $field = new xmldb_field('idnumber', XMLDB_TYPE_CHAR, '100', null, XMLDB_NOTNULL, null, null, 'courseid');
        $index = new xmldb_index('idnumber', XMLDB_INDEX_NOTUNIQUE, array('idnumber'));

        // Conditionally launch add field idnumber
        if (!$dbman->field_exists($table, $field)) {
            $dbman->add_field($table, $field);
        }

        // Conditionally launch add index idnumber
        if (!$dbman->index_exists($table, $index)) {
            $dbman->add_index($table, $index);
        }

        // Define field idnumber to be added to groupings
        $table = new xmldb_table('groupings');
        $field = new xmldb_field('idnumber', XMLDB_TYPE_CHAR, '100', null, XMLDB_NOTNULL, null, null, 'name');
        $index = new xmldb_index('idnumber', XMLDB_INDEX_NOTUNIQUE, array('idnumber'));

        // Conditionally launch add field idnumber
        if (!$dbman->field_exists($table, $field)) {
            $dbman->add_field($table, $field);
        }

        // Conditionally launch add index idnumber
        if (!$dbman->index_exists($table, $index)) {
            $dbman->add_index($table, $index);
        }

        // Main savepoint reached
        upgrade_main_savepoint(true, 2012051100.01);
    }

    if ($oldversion < 2012051100.03) {

        // Amend course table to add sectioncache cache
        $table = new xmldb_table('course');
        $field = new xmldb_field('sectioncache', XMLDB_TYPE_TEXT, null, null, null, null, null, 'showgrades');
        if (!$dbman->field_exists($table, $field)) {
            $dbman->add_field($table, $field);
        }

        // Amend course_sections to add date, time and groupingid availability
        // conditions and a setting about whether to show them
        $table = new xmldb_table('course_sections');
        $field = new xmldb_field('availablefrom', XMLDB_TYPE_INTEGER, '10', null, XMLDB_NOTNULL, null, '0', 'visible');
        if (!$dbman->field_exists($table, $field)) {
            $dbman->add_field($table, $field);
        }
        $field = new xmldb_field('availableuntil', XMLDB_TYPE_INTEGER, '10', null, XMLDB_NOTNULL, null, '0', 'availablefrom');
        if (!$dbman->field_exists($table, $field)) {
            $dbman->add_field($table, $field);
        }
        $field = new xmldb_field('showavailability', XMLDB_TYPE_INTEGER, '1', null, XMLDB_NOTNULL, null, '0', 'availableuntil');
        // Conditionally launch add field showavailability
        if (!$dbman->field_exists($table, $field)) {
            $dbman->add_field($table, $field);
        }
        $field = new xmldb_field('groupingid', XMLDB_TYPE_INTEGER, '10', null, XMLDB_NOTNULL, null, '0', 'showavailability');
        // Conditionally launch add field groupingid
        if (!$dbman->field_exists($table, $field)) {
            $dbman->add_field($table, $field);
        }

        // Add course_sections_availability to add completion & grade availability conditions
        $table = new xmldb_table('course_sections_availability');

        $table->add_field('id', XMLDB_TYPE_INTEGER, '10', null, XMLDB_NOTNULL, XMLDB_SEQUENCE, null);
        $table->add_field('coursesectionid', XMLDB_TYPE_INTEGER, '10', null, XMLDB_NOTNULL, null, null);
        $table->add_field('sourcecmid', XMLDB_TYPE_INTEGER, '10', null, null, null, null);
        $table->add_field('requiredcompletion', XMLDB_TYPE_INTEGER, '1', null, null, null, null);
        $table->add_field('gradeitemid', XMLDB_TYPE_INTEGER, '10', null, null, null, null);
        $table->add_field('grademin', XMLDB_TYPE_NUMBER, '10, 5', null, null, null, null);
        $table->add_field('grademax', XMLDB_TYPE_NUMBER, '10, 5', null, null, null, null);

        $table->add_key('primary', XMLDB_KEY_PRIMARY, array('id'));
        $table->add_key('coursesectionid', XMLDB_KEY_FOREIGN, array('coursesectionid'), 'course_sections', array('id'));
        $table->add_key('sourcecmid', XMLDB_KEY_FOREIGN, array('sourcecmid'), 'course_modules', array('id'));
        $table->add_key('gradeitemid', XMLDB_KEY_FOREIGN, array('gradeitemid'), 'grade_items', array('id'));

        if (!$dbman->table_exists($table)) {
            $dbman->create_table($table);
        }

        // Main savepoint reached
        upgrade_main_savepoint(true, 2012051100.03);
    }

    if ($oldversion < 2012052100.00) {

        // Define field referencefileid to be added to files.
        $table = new xmldb_table('files');

        // Define field referencefileid to be added to files.
        $field = new xmldb_field('referencefileid', XMLDB_TYPE_INTEGER, '10', null, null, null, null, 'sortorder');

        // Conditionally launch add field referencefileid.
        if (!$dbman->field_exists($table, $field)) {
            $dbman->add_field($table, $field);
        }

        // Define field referencelastsync to be added to files.
        $field = new xmldb_field('referencelastsync', XMLDB_TYPE_INTEGER, '10', null, null, null, null, 'referencefileid');

        // Conditionally launch add field referencelastsync.
        if (!$dbman->field_exists($table, $field)) {
            $dbman->add_field($table, $field);
        }

        // Define field referencelifetime to be added to files.
        $field = new xmldb_field('referencelifetime', XMLDB_TYPE_INTEGER, '10', null, null, null, null, 'referencelastsync');

        // Conditionally launch add field referencelifetime.
        if (!$dbman->field_exists($table, $field)) {
            $dbman->add_field($table, $field);
        }

        $key = new xmldb_key('referencefileid', XMLDB_KEY_FOREIGN, array('referencefileid'), 'files_reference', array('id'));
        // Launch add key referencefileid
        $dbman->add_key($table, $key);

        // Define table files_reference to be created.
        $table = new xmldb_table('files_reference');

        // Adding fields to table files_reference.
        $table->add_field('id', XMLDB_TYPE_INTEGER, '10', null, XMLDB_NOTNULL, XMLDB_SEQUENCE, null);
        $table->add_field('repositoryid', XMLDB_TYPE_INTEGER, '10', null, XMLDB_NOTNULL, null, null);
        $table->add_field('lastsync', XMLDB_TYPE_INTEGER, '10', null, null, null, null);
        $table->add_field('lifetime', XMLDB_TYPE_INTEGER, '10', null, null, null, null);
        $table->add_field('reference', XMLDB_TYPE_TEXT, null, null, null, null, null);

        // Adding keys to table files_reference.
        $table->add_key('primary', XMLDB_KEY_PRIMARY, array('id'));
        $table->add_key('repositoryid', XMLDB_KEY_FOREIGN, array('repositoryid'), 'repository_instances', array('id'));

        // Conditionally launch create table for files_reference
        if (!$dbman->table_exists($table)) {
            $dbman->create_table($table);
        }

        // Main savepoint reached
        upgrade_main_savepoint(true, 2012052100.00);
    }

    if ($oldversion < 2012052500.03) { // fix invalid course_completion_records MDL-27368
        //first get all instances of duplicate records
        $sql = 'SELECT userid, course FROM {course_completions} WHERE (deleted IS NULL OR deleted <> 1) GROUP BY userid, course HAVING (count(id) > 1)';
        $duplicates = $DB->get_recordset_sql($sql, array());

        foreach ($duplicates as $duplicate) {
            $pointer = 0;
            //now get all the records for this user/course
            $sql = 'userid = ? AND course = ? AND (deleted IS NULL OR deleted <> 1)';
            $completions = $DB->get_records_select('course_completions', $sql,
                array($duplicate->userid, $duplicate->course), 'timecompleted DESC, timestarted DESC');
            $needsupdate = false;
            $origcompletion = null;
            foreach ($completions as $completion) {
                $pointer++;
                if ($pointer === 1) { //keep 1st record but delete all others.
                    $origcompletion = $completion;
                } else {
                    //we need to keep the "oldest" of all these fields as the valid completion record.
                    $fieldstocheck = array('timecompleted', 'timestarted', 'timeenrolled');
                    foreach ($fieldstocheck as $f) {
                        if ($origcompletion->$f > $completion->$f) {
                            $origcompletion->$f = $completion->$f;
                            $needsupdate = true;
                        }
                    }
                    $DB->delete_records('course_completions', array('id'=>$completion->id));
                }
            }
            if ($needsupdate) {
                $DB->update_record('course_completions', $origcompletion);
            }
        }

        // Main savepoint reached
        upgrade_main_savepoint(true, 2012052500.03);
    }

    if ($oldversion < 2012052900.00) {
        // Clean up all duplicate records in the course_completions table in preparation
        // for adding a new index there.
        upgrade_course_completion_remove_duplicates(
            'course_completions',
            array('userid', 'course'),
            array('timecompleted', 'timestarted', 'timeenrolled')
        );

        // Main savepoint reached
        upgrade_main_savepoint(true, 2012052900.00);
    }

    if ($oldversion < 2012052900.01) {
        // Add indexes to prevent new duplicates in the course_completions table.
        // Define index useridcourse (unique) to be added to course_completions
        $table = new xmldb_table('course_completions');
        $index = new xmldb_index('useridcourse', XMLDB_INDEX_UNIQUE, array('userid', 'course'));

        // Conditionally launch add index useridcourse
        if (!$dbman->index_exists($table, $index)) {
            $dbman->add_index($table, $index);
        }

        // Main savepoint reached
        upgrade_main_savepoint(true, 2012052900.01);
    }

    if ($oldversion < 2012052900.02) {
        // Clean up all duplicate records in the course_completion_crit_compl table in preparation
        // for adding a new index there.
        upgrade_course_completion_remove_duplicates(
            'course_completion_crit_compl',
            array('userid', 'course', 'criteriaid'),
            array('timecompleted')
        );

        // Main savepoint reached
        upgrade_main_savepoint(true, 2012052900.02);
    }

    if ($oldversion < 2012052900.03) {
        // Add indexes to prevent new duplicates in the course_completion_crit_compl table.
        // Define index useridcoursecriteraid (unique) to be added to course_completion_crit_compl
        $table = new xmldb_table('course_completion_crit_compl');
        $index = new xmldb_index('useridcoursecriteraid', XMLDB_INDEX_UNIQUE, array('userid', 'course', 'criteriaid'));

        // Conditionally launch add index useridcoursecriteraid
        if (!$dbman->index_exists($table, $index)) {
            $dbman->add_index($table, $index);
        }

        // Main savepoint reached
        upgrade_main_savepoint(true, 2012052900.03);
    }

    if ($oldversion < 2012052900.04) {
        // Clean up all duplicate records in the course_completion_aggr_methd table in preparation
        // for adding a new index there.
        upgrade_course_completion_remove_duplicates(
            'course_completion_aggr_methd',
            array('course', 'criteriatype')
        );

        // Main savepoint reached
        upgrade_main_savepoint(true, 2012052900.04);
    }

    if ($oldversion < 2012052900.05) {
        // Add indexes to prevent new duplicates in the course_completion_aggr_methd table.
        // Define index coursecriteratype (unique) to be added to course_completion_aggr_methd
        $table = new xmldb_table('course_completion_aggr_methd');
        $index = new xmldb_index('coursecriteriatype', XMLDB_INDEX_UNIQUE, array('course', 'criteriatype'));

        // Conditionally launch add index coursecriteratype
        if (!$dbman->index_exists($table, $index)) {
            $dbman->add_index($table, $index);
        }

        // Main savepoint reached
        upgrade_main_savepoint(true, 2012052900.05);
    }

    if ($oldversion < 2012060600.01) {
        // Add field referencehash to files_reference
        $table = new xmldb_table('files_reference');
        $field = new xmldb_field('referencehash', XMLDB_TYPE_CHAR, '40', null, XMLDB_NOTNULL, null, null, 'reference');
        if (!$dbman->field_exists($table, $field)) {
            $dbman->add_field($table, $field);
        }
        upgrade_main_savepoint(true, 2012060600.01);
    }

    if ($oldversion < 2012060600.02) {
        // Populate referencehash field with SHA1 hash of the reference - this shoudl affect only 2.3dev sites
        // that were using the feature for testing. Production sites have the table empty.
        $rs = $DB->get_recordset('files_reference', null, '', 'id, reference');
        foreach ($rs as $record) {
            $hash = sha1($record->reference);
            $DB->set_field('files_reference', 'referencehash', $hash, array('id' => $record->id));
        }
        $rs->close();

        upgrade_main_savepoint(true, 2012060600.02);
    }

    if ($oldversion < 2012060600.03) {
        // Merge duplicate records in files_reference that were created during the development
        // phase at 2.3dev sites. This is needed so we can create the unique index over
        // (repositoryid, referencehash) fields.
        $sql = "SELECT repositoryid, referencehash, MIN(id) AS minid
                  FROM {files_reference}
              GROUP BY repositoryid, referencehash
                HAVING COUNT(*) > 1";
        $duprs = $DB->get_recordset_sql($sql);
        foreach ($duprs as $duprec) {
            // get the list of all ids in {files_reference} that need to be remapped
            $dupids = $DB->get_records_select('files_reference', "repositoryid = ? AND referencehash = ? AND id > ?",
                array($duprec->repositoryid, $duprec->referencehash, $duprec->minid), '', 'id');
            $dupids = array_keys($dupids);
            // relink records in {files} that are now referring to a duplicate record
            // in {files_reference} to refer to the first one
            list($subsql, $subparams) = $DB->get_in_or_equal($dupids);
            $DB->set_field_select('files', 'referencefileid', $duprec->minid, "referencefileid $subsql", $subparams);
            // and finally remove all orphaned records from {files_reference}
            $DB->delete_records_list('files_reference', 'id', $dupids);
        }
        $duprs->close();

        upgrade_main_savepoint(true, 2012060600.03);
    }

    if ($oldversion < 2012060600.04) {
        // Add a unique index over repositoryid and referencehash fields in files_reference table
        $table = new xmldb_table('files_reference');
        $index = new xmldb_index('uq_external_file', XMLDB_INDEX_UNIQUE, array('repositoryid', 'referencehash'));

        if (!$dbman->index_exists($table, $index)) {
            $dbman->add_index($table, $index);
        }

        upgrade_main_savepoint(true, 2012060600.04);
    }

    if ($oldversion < 2012061800.01) {

        // Define field screenreader to be dropped from user
        $table = new xmldb_table('user');
        $field = new xmldb_field('ajax');

        // Conditionally launch drop field screenreader
        if ($dbman->field_exists($table, $field)) {
            $dbman->drop_field($table, $field);
        }

        // Main savepoint reached
        upgrade_main_savepoint(true, 2012061800.01);
    }

    if ($oldversion < 2012062000.00) {
        // Add field newcontextid to backup_files_template
        $table = new xmldb_table('backup_files_template');
        $field = new xmldb_field('newcontextid', XMLDB_TYPE_INTEGER, '10', null, null, null, null, 'info');

        if (!$dbman->field_exists($table, $field)) {
            $dbman->add_field($table, $field);
        }

        upgrade_main_savepoint(true, 2012062000.00);
    }

    if ($oldversion < 2012062000.01) {
        // Add field newitemid to backup_files_template
        $table = new xmldb_table('backup_files_template');
        $field = new xmldb_field('newitemid', XMLDB_TYPE_INTEGER, '10', null, null, null, null, 'newcontextid');

        if (!$dbman->field_exists($table, $field)) {
            $dbman->add_field($table, $field);
        }

        upgrade_main_savepoint(true, 2012062000.01);
    }


    // Moodle v2.3.0 release upgrade line
    // Put any upgrade step following this


    if ($oldversion < 2012062500.02) {
        // Drop some old backup tables, not used anymore

        // Define table backup_files to be dropped
        $table = new xmldb_table('backup_files');

        // Conditionally launch drop table for backup_files
        if ($dbman->table_exists($table)) {
            $dbman->drop_table($table);
        }

        // Define table backup_ids to be dropped
        $table = new xmldb_table('backup_ids');

        // Conditionally launch drop table for backup_ids
        if ($dbman->table_exists($table)) {
            $dbman->drop_table($table);
        }

        // Main savepoint reached
        upgrade_main_savepoint(true, 2012062500.02);
    }

    if ($oldversion < 2012070600.04) {
        // Define table course_modules_avail_fields to be created
        $table = new xmldb_table('course_modules_avail_fields');

        // Adding fields to table course_modules_avail_fields
        $table->add_field('id', XMLDB_TYPE_INTEGER, '10', null, XMLDB_NOTNULL, XMLDB_SEQUENCE, null);
        $table->add_field('coursemoduleid', XMLDB_TYPE_INTEGER, '10', null, XMLDB_NOTNULL, null, null);
        $table->add_field('userfield', XMLDB_TYPE_CHAR, '50', null, null, null, null);
        $table->add_field('customfieldid', XMLDB_TYPE_INTEGER, '10', null, null, null, null);
        $table->add_field('operator', XMLDB_TYPE_CHAR, '20', null, XMLDB_NOTNULL, null, null);
        $table->add_field('value', XMLDB_TYPE_CHAR, '255', null, XMLDB_NOTNULL, null, null);

        // Adding keys to table course_modules_avail_fields
        $table->add_key('primary', XMLDB_KEY_PRIMARY, array('id'));
        $table->add_key('coursemoduleid', XMLDB_KEY_FOREIGN, array('coursemoduleid'), 'course_modules', array('id'));

        // Conditionally launch create table for course_modules_avail_fields
        if (!$dbman->table_exists($table)) {
            $dbman->create_table($table);
        }

        // Main savepoint reached
        upgrade_main_savepoint(true, 2012070600.04);
    }

    if ($oldversion < 2012070600.05) {
        // Define table course_sections_avail_fields to be created
        $table = new xmldb_table('course_sections_avail_fields');

        // Adding fields to table course_sections_avail_fields
        $table->add_field('id', XMLDB_TYPE_INTEGER, '10', null, XMLDB_NOTNULL, XMLDB_SEQUENCE, null);
        $table->add_field('coursesectionid', XMLDB_TYPE_INTEGER, '10', null, XMLDB_NOTNULL, null, null);
        $table->add_field('userfield', XMLDB_TYPE_CHAR, '50', null, null, null, null);
        $table->add_field('customfieldid', XMLDB_TYPE_INTEGER, '10', null, null, null, null);
        $table->add_field('operator', XMLDB_TYPE_CHAR, '20', null, XMLDB_NOTNULL, null, null);
        $table->add_field('value', XMLDB_TYPE_CHAR, '255', null, XMLDB_NOTNULL, null, null);

        // Adding keys to table course_sections_avail_fields
        $table->add_key('primary', XMLDB_KEY_PRIMARY, array('id'));
        $table->add_key('coursesectionid', XMLDB_KEY_FOREIGN, array('coursesectionid'), 'course_sections', array('id'));

        // Conditionally launch create table for course_sections_avail_fields
        if (!$dbman->table_exists($table)) {
            $dbman->create_table($table);
        }

        // Main savepoint reached
        upgrade_main_savepoint(true, 2012070600.05);
    }

    if ($oldversion < 2012070600.06) {

        // Drop "deleted" fields
        $table = new xmldb_table('course_completions');
        $field = new xmldb_field('timenotified');
        $field = new xmldb_field('deleted');

        // Conditionally launch drop field deleted from course_completions
        if ($dbman->field_exists($table, $field)) {
            $dbman->drop_field($table, $field);
        }

        $field = new xmldb_field('timenotified');
        // Conditionally launch drop field timenotified from course_completions
        if ($dbman->field_exists($table, $field)) {
            $dbman->drop_field($table, $field);
        }

        // Main savepoint reached
        upgrade_main_savepoint(true, 2012070600.06);
    }

    if ($oldversion < 2012070600.07) {
        $table = new xmldb_table('course_completion_crit_compl');
        $field = new xmldb_field('deleted');

        // Conditionally launch drop field deleted from course_completion_crit_compl
        if ($dbman->field_exists($table, $field)) {
            $dbman->drop_field($table, $field);
        }
        // Main savepoint reached
        upgrade_main_savepoint(true, 2012070600.07);
    }

    if ($oldversion < 2012070600.08) {

        // Drop unused table "course_completion_notify"
        $table = new xmldb_table('course_completion_notify');

        // Conditionally launch drop table course_completion_notify
        if ($dbman->table_exists($table)) {
            $dbman->drop_table($table);
        }

        // Main savepoint reached
        upgrade_main_savepoint(true, 2012070600.08);
     }

    if ($oldversion < 2012070600.09) {

        // Define index path (not unique) to be added to context
        $table = new xmldb_table('context');
        $index = new xmldb_index('path', XMLDB_INDEX_NOTUNIQUE, array('path'), array('varchar_pattern_ops'));

        // Recreate index with new pattern hint
        if ($DB->get_dbfamily() === 'postgres') {
            if ($dbman->index_exists($table, $index)) {
                $dbman->drop_index($table, $index);
            }
            $dbman->add_index($table, $index);
        }

        // Main savepoint reached
        upgrade_main_savepoint(true, 2012070600.09);
    }

    if ($oldversion < 2012070600.10) {

        // Define index name (unique) to be dropped form role
        $table = new xmldb_table('role');
        $index = new xmldb_index('name', XMLDB_INDEX_UNIQUE, array('name'));

        // Conditionally launch drop index name
        if ($dbman->index_exists($table, $index)) {
            $dbman->drop_index($table, $index);
        }

        // Main savepoint reached
        upgrade_main_savepoint(true, 2012070600.10);
    }

    if ($oldversion < 2012070600.11) {

        // Define index component-itemid-userid (not unique) to be added to role_assignments
        $table = new xmldb_table('role_assignments');
        $index = new xmldb_index('component-itemid-userid', XMLDB_INDEX_NOTUNIQUE, array('component', 'itemid', 'userid'));

        // Conditionally launch add index component-itemid-userid
        if (!$dbman->index_exists($table, $index)) {
            $dbman->add_index($table, $index);
        }

        // Main savepoint reached
        upgrade_main_savepoint(true, 2012070600.11);
    }

    if ($oldversion < 2012071900.01) {
        // Cleanup after simpeltests tool
        capabilities_cleanup('tool_unittest');
        unset_all_config_for_plugin('tool_unittest');

        upgrade_main_savepoint(true, 2012071900.01);
    }

    if ($oldversion < 2012072400.00) {
        // Remove obsolete xhtml strict setting - use THEME->doctype in theme config if necessary,
        // see theme_config->doctype in lib/outputlib.php for more details.
        unset_config('xmlstrictheaders');
        upgrade_main_savepoint(true, 2012072400.00);
    }

    if ($oldversion < 2012072401.00) {

        // Saves orphaned questions from the Dark Side
        upgrade_save_orphaned_questions();

        // Main savepoint reached
        upgrade_main_savepoint(true, 2012072401.00);
    }

    if ($oldversion < 2012072600.01) {
        // Handle events with empty eventtype //MDL-32827

        $DB->set_field('event', 'eventtype', 'site', array('eventtype' => '', 'courseid' => $SITE->id));
        $DB->set_field_select('event', 'eventtype', 'due', "eventtype = '' AND courseid != 0 AND groupid = 0 AND (modulename = 'assignment' OR modulename = 'assign')");
        $DB->set_field_select('event', 'eventtype', 'course', "eventtype = '' AND courseid != 0 AND groupid = 0");
        $DB->set_field_select('event', 'eventtype', 'group', "eventtype = '' AND groupid != 0");
        $DB->set_field_select('event', 'eventtype', 'user', "eventtype = '' AND userid != 0");

        // Main savepoint reached
        upgrade_main_savepoint(true, 2012072600.01);
    }

    if ($oldversion < 2012080200.02) {
        // Drop obsolete question upgrade field that should have been added to the install.xml.
        $table = new xmldb_table('question');
        $field = new xmldb_field('oldquestiontextformat', XMLDB_TYPE_INTEGER, '2', null, XMLDB_NOTNULL, null, '0');

        if ($dbman->field_exists($table, $field)) {
            $dbman->drop_field($table, $field);
        }

        upgrade_main_savepoint(true, 2012080200.02);
    }

    if ($oldversion < 2012081400.01) {
        // Move the ability to disable blogs to its own setting MDL-25012.

        if (isset($CFG->bloglevel)) {
            // Only change settings if existing setting was set.
            if (empty($CFG->bloglevel)) {
                set_config('enableblogs', 0);
                // Now set the bloglevel to a valid setting as the disabled setting has been removed.
                // This prevents confusing results when users enable the blog system in future.
                set_config('bloglevel', BLOG_USER_LEVEL);
            } else {
                set_config('enableblogs', 1);
            }
        }

        // Main savepoint reached
        upgrade_main_savepoint(true, 2012081400.01);
    }

    if ($oldversion < 2012081600.01) {
        // Delete removed setting - Google Maps API V2 will not work in 2013.
        unset_config('googlemapkey');
        upgrade_main_savepoint(true, 2012081600.01);
    }

    if ($oldversion < 2012082300.01) {
        // Add more custom enrol fields.
        $table = new xmldb_table('enrol');
        $field = new xmldb_field('customint5', XMLDB_TYPE_INTEGER, '10', null, null, null, null, 'customint4');

        if (!$dbman->field_exists($table, $field)) {
            $dbman->add_field($table, $field);
        }

        $field = new xmldb_field('customint6', XMLDB_TYPE_INTEGER, '10', null, null, null, null, 'customint5');
        if (!$dbman->field_exists($table, $field)) {
            $dbman->add_field($table, $field);
        }

        $field = new xmldb_field('customint7', XMLDB_TYPE_INTEGER, '10', null, null, null, null, 'customint6');
        if (!$dbman->field_exists($table, $field)) {
            $dbman->add_field($table, $field);
        }

        $field = new xmldb_field('customint8', XMLDB_TYPE_INTEGER, '10', null, null, null, null, 'customint7');
        if (!$dbman->field_exists($table, $field)) {
            $dbman->add_field($table, $field);
        }

        $field = new xmldb_field('customchar3', XMLDB_TYPE_CHAR, '1333', null, null, null, null, 'customchar2');
        if (!$dbman->field_exists($table, $field)) {
            $dbman->add_field($table, $field);
        }

        $field = new xmldb_field('customtext3', XMLDB_TYPE_TEXT, null, null, null, null, null, 'customtext2');
        if (!$dbman->field_exists($table, $field)) {
            $dbman->add_field($table, $field);
        }

        $field = new xmldb_field('customtext4', XMLDB_TYPE_TEXT, null, null, null, null, null, 'customtext3');
        if (!$dbman->field_exists($table, $field)) {
            $dbman->add_field($table, $field);
        }

        // Main savepoint reached.
        upgrade_main_savepoint(true, 2012082300.01);
    }

    if ($oldversion < 2012082300.02) {
        // Define field component to be added to groups_members
        $table = new xmldb_table('groups_members');
        $field = new xmldb_field('component', XMLDB_TYPE_CHAR, '100', null, XMLDB_NOTNULL, null, null, 'timeadded');

        // Conditionally launch add field component
        if (!$dbman->field_exists($table, $field)) {
            $dbman->add_field($table, $field);
        }

        // Define field itemid to be added to groups_members
        $field = new xmldb_field('itemid', XMLDB_TYPE_INTEGER, '10', null, XMLDB_NOTNULL, null, '0', 'component');

        // Conditionally launch add field itemid
        if (!$dbman->field_exists($table, $field)) {
            $dbman->add_field($table, $field);
        }

        // Main savepoint reached
        upgrade_main_savepoint(true, 2012082300.02);
    }

    if ($oldversion < 2012090500.00) {
        $subquery = 'SELECT b.id FROM {blog_external} b where b.id = ' . $DB->sql_cast_char2int('{post}.content', true);
        $sql = 'DELETE FROM {post}
                      WHERE {post}.module = \'blog_external\'
                            AND NOT EXISTS (' . $subquery . ')
                            AND ' . $DB->sql_isnotempty('post', 'uniquehash', false, false);
        $DB->execute($sql);
        upgrade_main_savepoint(true, 2012090500.00);
    }

    if ($oldversion < 2012090700.01) {
        // Add a category field in the course_request table
        $table = new xmldb_table('course_request');
        $field = new xmldb_field('category', XMLDB_TYPE_INTEGER, '10', null, XMLDB_NOTNULL, null, 0, 'summaryformat');
        if (!$dbman->field_exists($table, $field)) {
            $dbman->add_field($table, $field);
        }

        // Main savepoint reached.
        upgrade_main_savepoint(true, 2012090700.01);
    }

    if ($oldversion < 2012091700.00) {

        // Dropping screenreader field from user.
        $table = new xmldb_table('user');
        $field = new xmldb_field('screenreader');

        if ($dbman->field_exists($table, $field)) {
            $dbman->drop_field($table, $field);
        }

        // Main savepoint reached.
        upgrade_main_savepoint(true, 2012091700.00);
    }

    if ($oldversion < 2012092100.01) {
        // Some folders still have a sortorder set, which is used for main files but is not
        // supported by the folder resource. We reset the value here.
        $sql = 'UPDATE {files} SET sortorder = ? WHERE component = ? AND filearea = ? AND sortorder <> ?';
        $DB->execute($sql, array(0, 'mod_folder', 'content', 0));

        // Main savepoint reached.
        upgrade_main_savepoint(true, 2012092100.01);
    }

    if ($oldversion < 2012092600.00) {
        // Define index idname (unique) to be added to tag
        $table = new xmldb_table('tag');
        $index = new xmldb_index('idname', XMLDB_INDEX_UNIQUE, array('id', 'name'));

        // Conditionally launch add index idname
        if (!$dbman->index_exists($table, $index)) {
            $dbman->add_index($table, $index);
        }

        // Main savepoint reached
        upgrade_main_savepoint(true, 2012092600.00);
    }


    if ($oldversion < 2012101500.01) {
        // Find all orphaned blog associations that might exist.
        $sql = "SELECT ba.id
                  FROM {blog_association} ba
             LEFT JOIN {post} p
                    ON p.id = ba.blogid
                 WHERE p.id IS NULL";
        $orphanedrecordids = $DB->get_records_sql($sql);
        // Now delete these associations.
        foreach ($orphanedrecordids as $orphanedrecord) {
            $DB->delete_records('blog_association', array('id' => $orphanedrecord->id));
        }

        upgrade_main_savepoint(true, 2012101500.01);
    }

    if ($oldversion < 2012101800.02) {
        // Renaming backups using previous file naming convention.
        upgrade_rename_old_backup_files_using_shortname();

        // Main savepoint reached.
        upgrade_main_savepoint(true, 2012101800.02);
    }

    if ($oldversion < 2012103001.00) {
        // create new event_subscriptions table
        $table = new xmldb_table('event_subscriptions');
        $table->add_field('id', XMLDB_TYPE_INTEGER, '10', null, XMLDB_NOTNULL, XMLDB_SEQUENCE, null);
        $table->add_field('url', XMLDB_TYPE_CHAR, '255', null, XMLDB_NOTNULL, null, null);
        $table->add_field('courseid', XMLDB_TYPE_INTEGER, '10', null, XMLDB_NOTNULL, null, '0');
        $table->add_field('groupid', XMLDB_TYPE_INTEGER, '10', null, XMLDB_NOTNULL, null, '0');
        $table->add_field('userid', XMLDB_TYPE_INTEGER, '10', null, XMLDB_NOTNULL, null, '0');
        $table->add_field('pollinterval', XMLDB_TYPE_INTEGER, '10', null, XMLDB_NOTNULL, null, '0');
        $table->add_field('lastupdated', XMLDB_TYPE_INTEGER, '10', null, null, null, null);
        $table->add_field('name', XMLDB_TYPE_CHAR, '255', null, XMLDB_NOTNULL, null, null);
        $table->add_key('primary', XMLDB_KEY_PRIMARY, array('id'));
        if (!$dbman->table_exists($table)) {
            $dbman->create_table($table);
        }
        // Main savepoint reached
        upgrade_main_savepoint(true, 2012103001.00);
    }

    if ($oldversion < 2012103002.00) {
        // Add subscription field to the event table
        $table = new xmldb_table('event');
        $field = new xmldb_field('subscriptionid', XMLDB_TYPE_INTEGER, '10', null, null, null, null, 'timemodified');

        // Conditionally launch add field subscriptionid
        if (!$dbman->field_exists($table, $field)) {
            $dbman->add_field($table, $field);
        }
        upgrade_main_savepoint(true, 2012103002.00);
    }

    if ($oldversion < 2012103003.00) {
        // Fix uuid field in event table to match RFC-2445 UID property
        $table = new xmldb_table('event');
        $field = new xmldb_field('uuid', XMLDB_TYPE_CHAR, '255', null, XMLDB_NOTNULL, null, null, 'visible');
        if ($dbman->field_exists($table, $field)) {
            // Changing precision of field uuid on table event to (255)
            $dbman->change_field_precision($table, $field);
        }
        // Main savepoint reached
        upgrade_main_savepoint(true, 2012103003.00);
    }

    if ($oldversion < 2012110200.00) {

        // Define table course_format_options to be created
        $table = new xmldb_table('course_format_options');

        // Adding fields to table course_format_options
        $table->add_field('id', XMLDB_TYPE_INTEGER, '10', null, XMLDB_NOTNULL, XMLDB_SEQUENCE, null);
        $table->add_field('courseid', XMLDB_TYPE_INTEGER, '10', null, XMLDB_NOTNULL, null, null);
        $table->add_field('format', XMLDB_TYPE_CHAR, '21', null, XMLDB_NOTNULL, null, null);
        $table->add_field('sectionid', XMLDB_TYPE_INTEGER, '10', null, XMLDB_NOTNULL, null, '0', 'format');
        $table->add_field('name', XMLDB_TYPE_CHAR, '100', null, XMLDB_NOTNULL, null, null);
        $table->add_field('value', XMLDB_TYPE_TEXT, null, null, null, null, null);

        // Adding keys to table course_format_options
        $table->add_key('primary', XMLDB_KEY_PRIMARY, array('id'));
        $table->add_key('courseid', XMLDB_KEY_FOREIGN, array('courseid'), 'course', array('id'));

        // Adding indexes to table course_format_options
        $table->add_index('formatoption', XMLDB_INDEX_UNIQUE, array('courseid', 'format', 'sectionid', 'name'));

        // Conditionally launch create table for course_format_options
        if (!$dbman->table_exists($table)) {
            $dbman->create_table($table);
        }

        // Changing type of field format on table course to char with length 21
        $table = new xmldb_table('course');
        $field = new xmldb_field('format', XMLDB_TYPE_CHAR, '21', null, XMLDB_NOTNULL, null, 'topics', 'summaryformat');

        // Launch change of type for field format
        $dbman->change_field_type($table, $field);

        // Main savepoint reached
        upgrade_main_savepoint(true, 2012110200.00);
    }

    if ($oldversion < 2012110201.00) {

        // Copy fields 'coursedisplay', 'numsections', 'hiddensections' from table {course}
        // to table {course_format_options} as the additional format options
        $fields = array();
        $table = new xmldb_table('course');
        foreach (array('coursedisplay', 'numsections', 'hiddensections') as $fieldname) {
            // first check that fields still exist
            $field = new xmldb_field($fieldname);
            if ($dbman->field_exists($table, $field)) {
                $fields[] = $fieldname;
            }
        }

        if (!empty($fields)) {
            $transaction = $DB->start_delegated_transaction();
            $rs = $DB->get_recordset_sql('SELECT id, format, '. join(',', $fields).'
                FROM {course}
                WHERE format <> ? AND format <> ?',
                array('scorm', 'social'));
            // (do not copy fields from scrom and social formats, we already know that they are not used)
            foreach ($rs as $rec) {
                foreach ($fields as $field) {
                    try {
                        $DB->insert_record('course_format_options',
                                array(
                                    'courseid'  => $rec->id,
                                    'format'    => $rec->format,
                                    'sectionid' => 0,
                                    'name'      => $field,
                                    'value'     => $rec->$field
                                ));
                    } catch (dml_exception $e) {
                        // index 'courseid,format,sectionid,name' violation
                        // continue; the entry in course_format_options already exists, use it
                    }
                }
            }
            $rs->close();
            $transaction->allow_commit();

            // Drop fields from table course
            foreach ($fields as $fieldname) {
                $field = new xmldb_field($fieldname);
                $dbman->drop_field($table, $field);
            }
        }

        // Main savepoint reached
        upgrade_main_savepoint(true, 2012110201.00);
    }

    if ($oldversion < 2012110700.01) {

        // Define field caller_component to be added to portfolio_log.
        $table = new xmldb_table('portfolio_log');
        $field = new xmldb_field('caller_component', XMLDB_TYPE_CHAR, '255', null, null, null, null, 'caller_file');

        // Conditionally launch add field caller_component.
        if (!$dbman->field_exists($table, $field)) {
            $dbman->add_field($table, $field);
        }

        // Main savepoint reached.
        upgrade_main_savepoint(true, 2012110700.01);
    }

    if ($oldversion < 2012111200.00) {

        // Define table temp_enroled_template to be created
        $table = new xmldb_table('temp_enroled_template');

        // Adding fields to table temp_enroled_template
        $table->add_field('id', XMLDB_TYPE_INTEGER, '10', null, XMLDB_NOTNULL, XMLDB_SEQUENCE, null);
        $table->add_field('userid', XMLDB_TYPE_INTEGER, '10', null, XMLDB_NOTNULL, null, '0');
        $table->add_field('courseid', XMLDB_TYPE_INTEGER, '10', null, XMLDB_NOTNULL, null, '0');
        $table->add_field('roleid', XMLDB_TYPE_INTEGER, '10', null, XMLDB_NOTNULL, null, null);

        // Adding keys to table temp_enroled_template
        $table->add_key('primary', XMLDB_KEY_PRIMARY, array('id'));

        // Adding indexes to table temp_enroled_template
        $table->add_index('userid', XMLDB_INDEX_NOTUNIQUE, array('userid'));
        $table->add_index('courseid', XMLDB_INDEX_NOTUNIQUE, array('courseid'));
        $table->add_index('roleid', XMLDB_INDEX_NOTUNIQUE, array('roleid'));

        // Conditionally launch create table for temp_enroled_template
        if (!$dbman->table_exists($table)) {
            $dbman->create_table($table);
        }

        // Define table temp_log_template to be created
        $table = new xmldb_table('temp_log_template');

        // Adding fields to table temp_log_template
        $table->add_field('id', XMLDB_TYPE_INTEGER, '10', null, XMLDB_NOTNULL, XMLDB_SEQUENCE, null);
        $table->add_field('userid', XMLDB_TYPE_INTEGER, '10', null, XMLDB_NOTNULL, null, '0');
        $table->add_field('course', XMLDB_TYPE_INTEGER, '10', null, XMLDB_NOTNULL, null, '0');
        $table->add_field('action', XMLDB_TYPE_CHAR, '40', null, XMLDB_NOTNULL, null, null);

        // Adding keys to table temp_log_template
        $table->add_key('primary', XMLDB_KEY_PRIMARY, array('id'));

        // Adding indexes to table temp_log_template
        $table->add_index('action', XMLDB_INDEX_NOTUNIQUE, array('action'));
        $table->add_index('course', XMLDB_INDEX_NOTUNIQUE, array('course'));
        $table->add_index('user', XMLDB_INDEX_NOTUNIQUE, array('userid'));
        $table->add_index('usercourseaction', XMLDB_INDEX_NOTUNIQUE, array('userid', 'course', 'action'));

        // Conditionally launch create table for temp_log_template
        if (!$dbman->table_exists($table)) {
            $dbman->create_table($table);
        }

        // Main savepoint reached
        upgrade_main_savepoint(true, 2012111200.00);
    }

    if ($oldversion < 2012111200.01) {
        // Force the rebuild of the cache of every courses, some cached information could contain wrong icon references.
        $DB->execute('UPDATE {course} set modinfo = ?, sectioncache = ?', array(null, null));

        // Main savepoint reached.
        upgrade_main_savepoint(true, 2012111200.01);
    }

    if ($oldversion < 2012111601.01) {
        // Clea up after old shared memory caching support.
        unset_config('cachetype');
        unset_config('rcache');
        unset_config('rcachettl');
        unset_config('intcachemax');
        unset_config('memcachedhosts');
        unset_config('memcachedpconn');

        // Main savepoint reached.
        upgrade_main_savepoint(true, 2012111601.01);
    }

    if ($oldversion < 2012112100.00) {

        // Define field eventtype to be added to event_subscriptions.
        $table = new xmldb_table('event_subscriptions');
        $field = new xmldb_field('eventtype', XMLDB_TYPE_CHAR, '20', null, XMLDB_NOTNULL, null, null, 'userid');

        // Conditionally launch add field eventtype.
        if (!$dbman->field_exists($table, $field)) {
            $dbman->add_field($table, $field);
        }

        // Main savepoint reached.
        upgrade_main_savepoint(true, 2012112100.00);
    }

    // Moodle v2.4.0 release upgrade line
    // Put any upgrade step following this


    if ($oldversion < 2012120300.01) {
        // Make sure site-course has format='site' //MDL-36840

        if ($SITE->format !== 'site') {
            $DB->set_field('course', 'format', 'site', array('id' => $SITE->id));
            $SITE->format = 'site';
        }

        // Main savepoint reached
        upgrade_main_savepoint(true, 2012120300.01);
    }

    if ($oldversion < 2012120300.04) {
        // Remove "_utf8" suffix from all langs in course table.
        $langs = $DB->get_records_sql("SELECT DISTINCT lang FROM {course} WHERE lang LIKE ?", array('%_utf8'));

        foreach ($langs as $lang=>$unused) {
            $newlang = str_replace('_utf8', '', $lang);
            $sql = "UPDATE {course} SET lang = :newlang WHERE lang = :lang";
            $DB->execute($sql, array('newlang'=>$newlang, 'lang'=>$lang));
        }

        // Main savepoint reached.
        upgrade_main_savepoint(true, 2012120300.04);
    }

    if ($oldversion < 2012123000.00) {
        // Purge removed module filters and all their settings.

        $tables = array('filter_active', 'filter_config');
        foreach ($tables as $table) {
            $DB->delete_records_select($table, "filter LIKE 'mod/%'");
            $filters = $DB->get_records_sql("SELECT DISTINCT filter FROM {{$table}} WHERE filter LIKE 'filter/%'");
            foreach ($filters as $filter) {
                $DB->set_field($table, 'filter', substr($filter->filter, 7), array('filter'=>$filter->filter));
            }
        }

        $configs = array('stringfilters', 'filterall');
        foreach ($configs as $config) {
            if ($filters = get_config(null, $config)) {
                $filters = explode(',', $filters);
                $newfilters = array();
                foreach($filters as $filter) {
                    if (strpos($filter, '/') === false) {
                        $newfilters[] = $filter;
                    } else if (strpos($filter, 'filter/') === 0) {
                        $newfilters[] = substr($filter, 7);
                    }
                }
                $filters = implode(',', $newfilters);
                set_config($config, $filters);
            }
        }

        unset($tables);
        unset($table);
        unset($configs);
        unset($newfilters);
        unset($filters);
        unset($filter);

        // Main savepoint reached.
        upgrade_main_savepoint(true, 2012123000.00);
    }


    if ($oldversion < 2013021100.01) {

        // Changing precision of field password on table user to (255).
        $table = new xmldb_table('user');
        $field = new xmldb_field('password', XMLDB_TYPE_CHAR, '255', null, XMLDB_NOTNULL, null, null, 'username');

        // Launch change of precision for field password.
        $dbman->change_field_precision($table, $field);

        // Main savepoint reached.
        upgrade_main_savepoint(true, 2013021100.01);
    }

    if ($oldversion < 2013021800.00) {
        // Add the site identifier to the cache config's file.
        $siteidentifier = $DB->get_field('config', 'value', array('name' => 'siteidentifier'));
        cache_helper::update_site_identifier($siteidentifier);

        // Main savepoint reached.
        upgrade_main_savepoint(true, 2013021800.00);
    }

    if ($oldversion < 2013021801.00) {
        // Fixing possible wrong MIME types for SMART Notebook files.
        $extensions = array('%.gallery', '%.galleryitem', '%.gallerycollection', '%.nbk', '%.notebook', '%.xbk');
        $select = $DB->sql_like('filename', '?', false);
        foreach ($extensions as $extension) {
            $DB->set_field_select(
                'files',
                'mimetype',
                'application/x-smarttech-notebook',
                $select,
                array($extension)
            );
        }
        upgrade_main_savepoint(true, 2013021801.00);
    }

    if ($oldversion < 2013021801.01) {
        // Retrieve the list of course_sections as a recordset to save memory
        $coursesections = $DB->get_recordset('course_sections', null, 'course, id', 'id, course, sequence');
        foreach ($coursesections as $coursesection) {
            // Retrieve all of the actual modules in this course and section combination to reduce DB calls
            $actualsectionmodules = $DB->get_records('course_modules',
                    array('course' => $coursesection->course, 'section' => $coursesection->id), '', 'id, section');

            // Break out the current sequence so that we can compare it
            $currentsequence = explode(',', $coursesection->sequence);
            $newsequence = array();

            // Check each of the modules in the current sequence
            foreach ($currentsequence as $module) {
                if (isset($actualsectionmodules[$module])) {
                    $newsequence[] = $module;
                    // We unset the actualsectionmodules so that we don't get duplicates and that we can add orphaned
                    // modules later
                    unset($actualsectionmodules[$module]);
                }
            }

            // Append any modules which have somehow been orphaned
            foreach ($actualsectionmodules as $module) {
                $newsequence[] = $module->id;
            }

            // Piece it all back together
            $sequence = implode(',', $newsequence);

            // Only update if there have been changes
            if ($sequence !== $coursesection->sequence) {
                $coursesection->sequence = $sequence;
                $DB->update_record('course_sections', $coursesection);

                // And clear the sectioncache and modinfo cache - they'll be regenerated on next use
                $course = new stdClass();
                $course->id = $coursesection->course;
                $course->sectioncache = null;
                $course->modinfo = null;
                $DB->update_record('course', $course);
            }
        }
        $coursesections->close();

        // Main savepoint reached.
        upgrade_main_savepoint(true, 2013021801.01);
    }

    if ($oldversion < 2013021902.00) {
        // ISO country change: Netherlands Antilles is split into BQ, CW & SX
        // http://www.iso.org/iso/iso_3166-1_newsletter_vi-8_split_of_the_dutch_antilles_final-en.pdf
        $sql = "UPDATE {user} SET country = '' WHERE country = ?";
        $DB->execute($sql, array('AN'));

        upgrade_main_savepoint(true, 2013021902.00);
    }

    if ($oldversion < 2013022600.00) {
        // Delete entries regarding invalid 'interests' option which breaks course.
        $DB->delete_records('course_sections_avail_fields', array('userfield' => 'interests'));
        $DB->delete_records('course_modules_avail_fields', array('userfield' => 'interests'));
        // Clear course cache (will be rebuilt on first visit) in case of changes to these.
        $DB->execute('UPDATE {course} set modinfo = ?, sectioncache = ?', array(null, null));

        upgrade_main_savepoint(true, 2013022600.00);
    }

    // Add index to field "timemodified" for grade_grades_history table.
    if ($oldversion < 2013030400.00) {
        $table = new xmldb_table('grade_grades_history');
        $field = new xmldb_field('timemodified');

        if ($dbman->field_exists($table, $field)) {
            $index = new xmldb_index('timemodified', XMLDB_INDEX_NOTUNIQUE, array('timemodified'));
            if (!$dbman->index_exists($table, $index)) {
                $dbman->add_index($table, $index);
            }
        }

        // Main savepoint reached.
        upgrade_main_savepoint(true, 2013030400.00);
    }

    if ($oldversion < 2013030400.02) {
        // Cleanup qformat blackboard settings.
        unset_all_config_for_plugin('qformat_blackboard');

        upgrade_main_savepoint(true, 2013030400.02);
    }

    // This is checking to see if the site has been running a specific version with a bug in it
    // because this upgrade step is slow and is only needed if the site has been running with the affected versions.
    if ($oldversion >= 2012062504.08 && $oldversion < 2012062504.13) {
        // Retrieve the list of course_sections as a recordset to save memory.
        // This is to fix a regression caused by MDL-37939.
        // In this case the upgrade step is fixing records where:
        // The data in course_sections.sequence contains the correct module id
        // The section field for on the course modules table may have been updated to point to the incorrect id.

        // This query is looking for sections where the sequence is not in sync with the course_modules table.
        // The syntax for the like query is looking for a value in a comma separated list.
        // It adds a comma to either site of the list and then searches for LIKE '%,id,%'.
        $sequenceconcat = $DB->sql_concat("','", 's.sequence', "','");
        $moduleconcat = $DB->sql_concat("'%,'", 'cm.id', "',%'");
        $sql = 'SELECT s2.id, s2.course, s2.sequence
                FROM {course_sections} s2
                JOIN(
                    SELECT DISTINCT s.id
                    FROM
                    {course_modules} cm
                    JOIN {course_sections} s
                    ON
                        cm.course = s.course
                    WHERE cm.section != s.id AND ' . $sequenceconcat . ' LIKE ' . $moduleconcat . '
                ) d
                ON s2.id = d.id';
        $coursesections = $DB->get_recordset_sql($sql);

        foreach ($coursesections as $coursesection) {
            // Retrieve all of the actual modules in this course and section combination to reduce DB calls.
            $actualsectionmodules = $DB->get_records('course_modules',
                    array('course' => $coursesection->course, 'section' => $coursesection->id), '', 'id, section');

            // Break out the current sequence so that we can compare it.
            $currentsequence = explode(',', $coursesection->sequence);
            $orphanlist = array();

            // Check each of the modules in the current sequence.
            foreach ($currentsequence as $cmid) {
                if (!empty($cmid) && !isset($actualsectionmodules[$cmid])) {
                    $orphanlist[] = $cmid;
                }
            }

            if (!empty($orphanlist)) {
                list($sql, $params) = $DB->get_in_or_equal($orphanlist, SQL_PARAMS_NAMED);
                $sql = "id $sql";

                $DB->set_field_select('course_modules', 'section', $coursesection->id, $sql, $params);

                // And clear the sectioncache and modinfo cache - they'll be regenerated on next use.
                $course = new stdClass();
                $course->id = $coursesection->course;
                $course->sectioncache = null;
                $course->modinfo = null;
                $DB->update_record('course', $course);
            }
        }
        $coursesections->close();

        // No savepoint needed for this change.
    }

    if ($oldversion < 2013032200.01) {
        // GD is now always available
        set_config('gdversion', 2);

        upgrade_main_savepoint(true, 2013032200.01);
    }

    if ($oldversion < 2013032600.03) {
        // Fixing possible wrong MIME type for MIME HTML (MHTML) files.
        $extensions = array('%.mht', '%.mhtml');
        $select = $DB->sql_like('filename', '?', false);
        foreach ($extensions as $extension) {
            $DB->set_field_select(
                'files',
                'mimetype',
                'message/rfc822',
                $select,
                array($extension)
            );
        }
        upgrade_main_savepoint(true, 2013032600.03);
    }

    if ($oldversion < 2013032600.04) {
        // MDL-31983 broke the quiz version number. Fix it.
        $DB->set_field('modules', 'version', '2013021500',
                array('name' => 'quiz', 'version' => '2013310100'));
        upgrade_main_savepoint(true, 2013032600.04);
    }

    if ($oldversion < 2013040200.00) {
        // Add openbadges tables.

        // Define table 'badge' to be created.
        $table = new xmldb_table('badge');

        // Adding fields to table 'badge'.
        $table->add_field('id', XMLDB_TYPE_INTEGER, '10', null, XMLDB_NOTNULL, XMLDB_SEQUENCE, null, null);
        $table->add_field('name', XMLDB_TYPE_CHAR, '255', null, XMLDB_NOTNULL, null, null, 'id');
        $table->add_field('description', XMLDB_TYPE_TEXT, null, null, null, null, null, 'name');
        $table->add_field('image', XMLDB_TYPE_INTEGER, '10', null, XMLDB_NOTNULL, null, null, 'description');
        $table->add_field('timecreated', XMLDB_TYPE_INTEGER, '10', null, XMLDB_NOTNULL, null, '0', 'image');
        $table->add_field('timemodified', XMLDB_TYPE_INTEGER, '10', null, XMLDB_NOTNULL, null, '0', 'timecreated');
        $table->add_field('usercreated', XMLDB_TYPE_INTEGER, '10', null, XMLDB_NOTNULL, null, null, 'timemodified');
        $table->add_field('usermodified', XMLDB_TYPE_INTEGER, '10', null, XMLDB_NOTNULL, null, null, 'usercreated');
        $table->add_field('issuername', XMLDB_TYPE_CHAR, '255', null, XMLDB_NOTNULL, null, null, 'usermodified');
        $table->add_field('issuerurl', XMLDB_TYPE_CHAR, '255', null, XMLDB_NOTNULL, null, null, 'issuername');
        $table->add_field('issuercontact', XMLDB_TYPE_CHAR, '255', null, null, null, null, 'issuerurl');
        $table->add_field('expiredate', XMLDB_TYPE_INTEGER, '10', null, null, null, null, 'issuercontact');
        $table->add_field('expireperiod', XMLDB_TYPE_INTEGER, '10', null, null, null, null, 'expiredate');
        $table->add_field('type', XMLDB_TYPE_INTEGER, '1', null, XMLDB_NOTNULL, null, '1', 'expireperiod');
        $table->add_field('courseid', XMLDB_TYPE_INTEGER, '10', null, null, null, null, 'type');
        $table->add_field('message', XMLDB_TYPE_TEXT, null, null, XMLDB_NOTNULL, null, null, 'courseid');
        $table->add_field('messagesubject', XMLDB_TYPE_TEXT, null, null, XMLDB_NOTNULL, null, null, 'message');
        $table->add_field('attachment', XMLDB_TYPE_INTEGER, '1', null, XMLDB_NOTNULL, null, '1', 'messagesubject');
        $table->add_field('notification', XMLDB_TYPE_INTEGER, '1', null, XMLDB_NOTNULL, null, '1', 'attachment');
        $table->add_field('status', XMLDB_TYPE_INTEGER, '1', null, XMLDB_NOTNULL, null, '0', 'notification');
        $table->add_field('nextcron', XMLDB_TYPE_INTEGER, '10', null, null, null, null, 'status');

        // Adding keys to table 'badge'.
        $table->add_key('primary', XMLDB_KEY_PRIMARY, array('id'));
        $table->add_key('fk_courseid', XMLDB_KEY_FOREIGN, array('courseid'), 'course', array('id'));
        $table->add_key('fk_usermodified', XMLDB_KEY_FOREIGN, array('usermodified'), 'user', array('id'));
        $table->add_key('fk_usercreated', XMLDB_KEY_FOREIGN, array('usercreated'), 'user', array('id'));

        // Adding indexes to table 'badge'.
        $table->add_index('type', XMLDB_INDEX_NOTUNIQUE, array('type'));

        // Conditionally launch create table for 'badge'.
        if (!$dbman->table_exists($table)) {
            $dbman->create_table($table);
        }

        // Define table 'badge_criteria' to be created.
        $table = new xmldb_table('badge_criteria');

        // Adding fields to table 'badge_criteria'.
        $table->add_field('id', XMLDB_TYPE_INTEGER, '10', null, XMLDB_NOTNULL, XMLDB_SEQUENCE, null, null);
        $table->add_field('badgeid', XMLDB_TYPE_INTEGER, '10', null, XMLDB_NOTNULL, null, '0', 'id');
        $table->add_field('criteriatype', XMLDB_TYPE_INTEGER, '10', null, null, null, null, 'badgeid');
        $table->add_field('method', XMLDB_TYPE_INTEGER, '1', null, XMLDB_NOTNULL, null, '1', 'criteriatype');

        // Adding keys to table 'badge_criteria'.
        $table->add_key('primary', XMLDB_KEY_PRIMARY, array('id'));
        $table->add_key('fk_badgeid', XMLDB_KEY_FOREIGN, array('badgeid'), 'badge', array('id'));

        // Adding indexes to table 'badge_criteria'.
        $table->add_index('criteriatype', XMLDB_INDEX_NOTUNIQUE, array('criteriatype'));
        $table->add_index('badgecriteriatype', XMLDB_INDEX_UNIQUE, array('badgeid', 'criteriatype'));

        // Conditionally launch create table for 'badge_criteria'.
        if (!$dbman->table_exists($table)) {
            $dbman->create_table($table);
        }

        // Define table 'badge_criteria_param' to be created.
        $table = new xmldb_table('badge_criteria_param');

        // Adding fields to table 'badge_criteria_param'.
        $table->add_field('id', XMLDB_TYPE_INTEGER, '10', null, XMLDB_NOTNULL, XMLDB_SEQUENCE, null, null);
        $table->add_field('critid', XMLDB_TYPE_INTEGER, '10', null, XMLDB_NOTNULL, null, null, 'id');
        $table->add_field('name', XMLDB_TYPE_CHAR, '255', null, XMLDB_NOTNULL, null, null, 'critid');
        $table->add_field('value', XMLDB_TYPE_CHAR, '255', null, null, null, null, 'name');

        // Adding keys to table 'badge_criteria_param'.
        $table->add_key('primary', XMLDB_KEY_PRIMARY, array('id'));
        $table->add_key('fk_critid', XMLDB_KEY_FOREIGN, array('critid'), 'badge_criteria', array('id'));

        // Conditionally launch create table for 'badge_criteria_param'.

        if (!$dbman->table_exists($table)) {
            $dbman->create_table($table);
        }

        // Define table 'badge_issued' to be created.
        $table = new xmldb_table('badge_issued');

        // Adding fields to table 'badge_issued'.
        $table->add_field('id', XMLDB_TYPE_INTEGER, '10', null, XMLDB_NOTNULL, XMLDB_SEQUENCE, null, null);
        $table->add_field('badgeid', XMLDB_TYPE_INTEGER, '10', null, XMLDB_NOTNULL, null, '0', 'id');
        $table->add_field('userid', XMLDB_TYPE_INTEGER, '10', null, XMLDB_NOTNULL, null, '0', 'badgeid');
        $table->add_field('uniquehash', XMLDB_TYPE_TEXT, null, null, XMLDB_NOTNULL, null, null, 'userid');
        $table->add_field('dateissued', XMLDB_TYPE_INTEGER, '10', null, XMLDB_NOTNULL, null, '0', 'uniquehash');
        $table->add_field('dateexpire', XMLDB_TYPE_INTEGER, '10', null, null, null, null, 'dateissued');
        $table->add_field('visible', XMLDB_TYPE_INTEGER, '1', null, XMLDB_NOTNULL, null, '0', 'dateexpire');
        $table->add_field('issuernotified', XMLDB_TYPE_INTEGER, '10', null, null, null, null, 'visible');

        // Adding keys to table 'badge_issued'.
        $table->add_key('primary', XMLDB_KEY_PRIMARY, array('id'));
        $table->add_key('fk_badgeid', XMLDB_KEY_FOREIGN, array('badgeid'), 'badge', array('id'));
        $table->add_key('fk_userid', XMLDB_KEY_FOREIGN, array('userid'), 'user', array('id'));

        $table->add_index('badgeuser', XMLDB_INDEX_UNIQUE, array('badgeid', 'userid'));

        // Conditionally launch create table for 'badge_issued'.
        if (!$dbman->table_exists($table)) {
            $dbman->create_table($table);
        }

        // Define table 'badge_criteria_met' to be created.
        $table = new xmldb_table('badge_criteria_met');

        // Adding fields to table 'badge_criteria_met'.
        $table->add_field('id', XMLDB_TYPE_INTEGER, '10', null, XMLDB_NOTNULL, XMLDB_SEQUENCE, null, null);
        $table->add_field('issuedid', XMLDB_TYPE_INTEGER, '10', null, null, null, null, 'id');
        $table->add_field('critid', XMLDB_TYPE_INTEGER, '10', null, XMLDB_NOTNULL, null, null, 'issuedid');
        $table->add_field('userid', XMLDB_TYPE_INTEGER, '10', null, XMLDB_NOTNULL, null, null, 'critid');
        $table->add_field('datemet', XMLDB_TYPE_INTEGER, '10', null, XMLDB_NOTNULL, null, null, 'userid');

        // Adding keys to table 'badge_criteria_met'
        $table->add_key('primary', XMLDB_KEY_PRIMARY, array('id'));
        $table->add_key('fk_critid', XMLDB_KEY_FOREIGN, array('critid'), 'badge_criteria', array('id'));
        $table->add_key('fk_userid', XMLDB_KEY_FOREIGN, array('userid'), 'user', array('id'));
        $table->add_key('fk_issuedid', XMLDB_KEY_FOREIGN, array('issuedid'), 'badge_issued', array('id'));

        // Conditionally launch create table for 'badge_criteria_met'.
        if (!$dbman->table_exists($table)) {
            $dbman->create_table($table);
        }

        // Define table 'badge_manual_award' to be created.
        $table = new xmldb_table('badge_manual_award');

        // Adding fields to table 'badge_manual_award'.
        $table->add_field('id', XMLDB_TYPE_INTEGER, '10', null, XMLDB_NOTNULL, XMLDB_SEQUENCE, null, null);
        $table->add_field('badgeid', XMLDB_TYPE_INTEGER, '10', null, XMLDB_NOTNULL, null, null, 'id');
        $table->add_field('recipientid', XMLDB_TYPE_INTEGER, '10', null, XMLDB_NOTNULL, null, null, 'badgeid');
        $table->add_field('issuerid', XMLDB_TYPE_INTEGER, '10', null, XMLDB_NOTNULL, null, null, 'recipientid');
        $table->add_field('issuerrole', XMLDB_TYPE_INTEGER, '10', null, XMLDB_NOTNULL, null, null, 'issuerid');
        $table->add_field('datemet', XMLDB_TYPE_INTEGER, '10', null, XMLDB_NOTNULL, null, null, 'issuerrole');

        // Adding keys to table 'badge_manual_award'.
        $table->add_key('primary', XMLDB_KEY_PRIMARY, array('id'));
        $table->add_key('fk_badgeid', XMLDB_KEY_FOREIGN, array('badgeid'), 'badge', array('id'));
        $table->add_key('fk_recipientid', XMLDB_KEY_FOREIGN, array('recipientid'), 'user', array('id'));
        $table->add_key('fk_issuerid', XMLDB_KEY_FOREIGN, array('issuerid'), 'user', array('id'));
        $table->add_key('fk_issuerrole', XMLDB_KEY_FOREIGN, array('issuerrole'), 'role', array('id'));

        // Conditionally launch create table for 'badge_manual_award'.
        if (!$dbman->table_exists($table)) {
            $dbman->create_table($table);
        }

        // Define table 'badge_backpack' to be created.
        $table = new xmldb_table('badge_backpack');

        // Adding fields to table 'badge_backpack'.
        $table->add_field('id', XMLDB_TYPE_INTEGER, '10', null, XMLDB_NOTNULL, XMLDB_SEQUENCE, null, null);
        $table->add_field('userid', XMLDB_TYPE_INTEGER, '10', null, XMLDB_NOTNULL, null, '0', 'id');
        $table->add_field('email', XMLDB_TYPE_CHAR, '100', null, XMLDB_NOTNULL, null, null, 'userid');
        $table->add_field('backpackurl', XMLDB_TYPE_CHAR, '255', null, XMLDB_NOTNULL, null, null, 'email');
        $table->add_field('backpackuid', XMLDB_TYPE_INTEGER, '10', null, XMLDB_NOTNULL, null, null, 'backpackurl');
        $table->add_field('backpackgid', XMLDB_TYPE_INTEGER, '10', null, XMLDB_NOTNULL, null, null, 'backpackuid');
        $table->add_field('autosync', XMLDB_TYPE_INTEGER, '1', null, XMLDB_NOTNULL, null, '0', 'backpackgid');
        $table->add_field('password', XMLDB_TYPE_CHAR, '50', null, null, null, null, 'autosync');

        // Adding keys to table 'badge_backpack'.
        $table->add_key('primary', XMLDB_KEY_PRIMARY, array('id'));
        $table->add_key('fk_userid', XMLDB_KEY_FOREIGN, array('userid'), 'user', array('id'));

        // Conditionally launch create table for 'badge_backpack'.
        if (!$dbman->table_exists($table)) {
            $dbman->create_table($table);
        }

        // Main savepoint reached.
        upgrade_main_savepoint(true, 2013040200.00);
    }

    if ($oldversion < 2013040201.00) {
        // Convert name field in event table to text type as RFC-2445 doesn't have any limitation on it.
        $table = new xmldb_table('event');
        $field = new xmldb_field('name', XMLDB_TYPE_TEXT, null, null, XMLDB_NOTNULL, null, null);
        if ($dbman->field_exists($table, $field)) {
            $dbman->change_field_type($table, $field);
        }
        // Main savepoint reached.
        upgrade_main_savepoint(true, 2013040201.00);
    }

    if ($oldversion < 2013040300.01) {

        // Define field completionstartonenrol to be dropped from course.
        $table = new xmldb_table('course');
        $field = new xmldb_field('completionstartonenrol');

        // Conditionally launch drop field completionstartonenrol.
        if ($dbman->field_exists($table, $field)) {
            $dbman->drop_field($table, $field);
        }

        // Main savepoint reached.
        upgrade_main_savepoint(true, 2013040300.01);
    }

<<<<<<< HEAD
    if ($oldversion < 2013041200.00) {
        // MDL-29877 Some bad restores created grade items with no category information.
        $sql = "UPDATE {grade_items}
                   SET categoryid = courseid
                 WHERE itemtype <> 'course' and itemtype <> 'category'
                       AND categoryid IS NULL";
        $DB->execute($sql);
        upgrade_main_savepoint(true, 2013041200.00);
    }

    if ($oldversion < 2013041600.00) {
        // Copy constants from /course/lib.php instead of including the whole library:
        $c = array( 'FRONTPAGENEWS'                 => 0,
                    'FRONTPAGECOURSELIST'           => 1,
                    'FRONTPAGECATEGORYNAMES'        => 2,
                    'FRONTPAGETOPICONLY'            => 3,
                    'FRONTPAGECATEGORYCOMBO'        => 4,
                    'FRONTPAGEENROLLEDCOURSELIST'   => 5,
                    'FRONTPAGEALLCOURSELIST'        => 6,
                    'FRONTPAGECOURSESEARCH'         => 7);
        // Update frontpage settings $CFG->frontpage and $CFG->frontpageloggedin. In 2.4 there was too much of hidden logic about them.
        // This script tries to make sure that with the new (more user-friendly) frontpage settings the frontpage looks as similar as possible to what it was before upgrade.
        $ncourses = $DB->count_records('course');
        foreach (array('frontpage', 'frontpageloggedin') as $configkey) {
            if ($frontpage = explode(',', $CFG->{$configkey})) {
                $newfrontpage = array();
                foreach ($frontpage as $v) {
                    switch ($v) {
                        case $c['FRONTPAGENEWS']:
                            // Not related to course listings, leave as it is.
                            $newfrontpage[] = $c['FRONTPAGENEWS'];
                            break;
                        case $c['FRONTPAGECOURSELIST']:
                            if ($configkey === 'frontpageloggedin' && empty($CFG->disablemycourses)) {
                                // In 2.4 unless prohibited in config, the "list of courses" was considered "list of enrolled courses" plus course search box.
                                $newfrontpage[] = $c['FRONTPAGEENROLLEDCOURSELIST'];
                            } else if ($ncourses <= 200) {
                                // Still list of courses was only displayed in there were less than 200 courses in system. Otherwise - search box only.
                                $newfrontpage[] = $c['FRONTPAGEALLCOURSELIST'];
                                break; // skip adding search box
                            }
                            if (!in_array($c['FRONTPAGECOURSESEARCH'], $newfrontpage)) {
                                $newfrontpage[] = $c['FRONTPAGECOURSESEARCH'];
                            }
                            break;
                        case $c['FRONTPAGECATEGORYNAMES']:
                            // In 2.4 search box was displayed automatically after categories list. In 2.5 it is displayed as a separate setting.
                            $newfrontpage[] = $c['FRONTPAGECATEGORYNAMES'];
                            if (!in_array($c['FRONTPAGECOURSESEARCH'], $newfrontpage)) {
                                $newfrontpage[] = $c['FRONTPAGECOURSESEARCH'];
                            }
                            break;
                        case $c['FRONTPAGECATEGORYCOMBO']:
                            $maxcourses = empty($CFG->numcoursesincombo) ? 500 : $CFG->numcoursesincombo;
                            // In 2.4 combo list was not displayed if there are more than $CFG->numcoursesincombo courses in the system.
                            if ($ncourses < $maxcourses) {
                                $newfrontpage[] = $c['FRONTPAGECATEGORYCOMBO'];
                            }
                            if (!in_array($c['FRONTPAGECOURSESEARCH'], $newfrontpage)) {
                                $newfrontpage[] = $c['FRONTPAGECOURSESEARCH'];
                            }
                            break;
                    }
                }
                set_config($configkey, join(',', $newfrontpage));
            }
        }
        // $CFG->numcoursesincombo no longer affects whether the combo list is displayed. Setting is deprecated.
        unset_config('numcoursesincombo');

        upgrade_main_savepoint(true, 2013041600.00);
    }

    if ($oldversion < 2013041601.00) {
        // Create a new 'badge_external' table first.
        // Define table 'badge_external' to be created.
        $table = new xmldb_table('badge_external');

        // Adding fields to table 'badge_external'.
        $table->add_field('id', XMLDB_TYPE_INTEGER, '10', null, XMLDB_NOTNULL, XMLDB_SEQUENCE, null, null);
        $table->add_field('backpackid', XMLDB_TYPE_INTEGER, '10', null, XMLDB_NOTNULL, null, null, 'id');
        $table->add_field('collectionid', XMLDB_TYPE_INTEGER, '10', null, XMLDB_NOTNULL, null, null, 'backpackid');

        // Adding keys to table 'badge_external'.
        $table->add_key('primary', XMLDB_KEY_PRIMARY, array('id'));
        $table->add_key('fk_backpackid', XMLDB_KEY_FOREIGN, array('backpackid'), 'badge_backpack', array('id'));

        // Conditionally launch create table for 'badge_external'.
=======
    if ($oldversion < 2013041100.02) {

        // Define table user_idps to be created.
        $table = new xmldb_table('user_idps');

        // Adding fields to table user_idps.
        $table->add_field('id', XMLDB_TYPE_INTEGER, '10', null, XMLDB_NOTNULL, XMLDB_SEQUENCE, null);
        $table->add_field('component', XMLDB_TYPE_CHAR, '255', null, XMLDB_NOTNULL, null, null);
        $table->add_field('userid', XMLDB_TYPE_INTEGER, '10', null, XMLDB_NOTNULL, null, null);
        $table->add_field('provideruserid', XMLDB_TYPE_CHAR, '255', null, XMLDB_NOTNULL, null, null);
        $table->add_field('email', XMLDB_TYPE_CHAR, '100', null, null, null, null);

        // Adding keys to table user_idps.
        $table->add_key('primary', XMLDB_KEY_PRIMARY, array('id'));
        $table->add_key('userid', XMLDB_KEY_FOREIGN, array('userid'), 'user', array('id'));

        // Conditionally launch create table for 'user_idps'.
>>>>>>> 012c4b36
        if (!$dbman->table_exists($table)) {
            $dbman->create_table($table);
        }

<<<<<<< HEAD
        // Perform user data migration.
        $usercollections = $DB->get_records('badge_backpack');
        foreach ($usercollections as $usercollection) {
            $collection = new stdClass();
            $collection->backpackid = $usercollection->id;
            $collection->collectionid = $usercollection->backpackgid;
            $DB->insert_record('badge_external', $collection);
        }

        // Finally, drop the column.
        // Define field backpackgid to be dropped from 'badge_backpack'.
        $table = new xmldb_table('badge_backpack');
        $field = new xmldb_field('backpackgid');

        // Conditionally launch drop field backpackgid.
        if ($dbman->field_exists($table, $field)) {
            $dbman->drop_field($table, $field);
        }

        // Main savepoint reached.
        upgrade_main_savepoint(true, 2013041601.00);
    }

    if ($oldversion < 2013041601.01) {
        // Changing the default of field descriptionformat on table user to 1.
        $table = new xmldb_table('user');
        $field = new xmldb_field('descriptionformat', XMLDB_TYPE_INTEGER, '2', null, XMLDB_NOTNULL, null, '1', 'description');

        // Launch change of default for field descriptionformat.
        $dbman->change_field_default($table, $field);

        // Main savepoint reached.
        upgrade_main_savepoint(true, 2013041601.01);
    }

    if ($oldversion < 2013041900.00) {
        require_once($CFG->dirroot . '/cache/locallib.php');
        // The features bin needs updating.
        cache_config_writer::update_default_config_stores();
        // Main savepoint reached.
        upgrade_main_savepoint(true, 2013041900.00);
    }

    if ($oldversion < 2013042300.00) {
        // Adding index to unreadmessageid field of message_working table (MDL-34933)
        $table = new xmldb_table('message_working');
        $index = new xmldb_index('unreadmessageid_idx', XMLDB_INDEX_NOTUNIQUE, array('unreadmessageid'));

        // Conditionally launch add index unreadmessageid
        if (!$dbman->index_exists($table, $index)) {
            $dbman->add_index($table, $index);
        }

        // Main savepoint reached.
        upgrade_main_savepoint(true, 2013042300.00);
    }

    // Moodle v2.5.0 release upgrade line.
    // Put any upgrade step following this.

    if ($oldversion < 2013051400.01) {
        // Fix incorrect cc-nc url. Unfortunately the license 'plugins' do
        // not give a mechanism to do this.

        $sql = "UPDATE {license}
                   SET source = :url, version = :newversion
                 WHERE shortname = :shortname AND version = :oldversion";

        $params = array(
            'url' => 'http://creativecommons.org/licenses/by-nc/3.0/',
            'shortname' => 'cc-nc',
            'newversion' => '2013051500',
            'oldversion' => '2010033100'
        );

        $DB->execute($sql, $params);

        // Main savepoint reached.
        upgrade_main_savepoint(true, 2013051400.01);
    }

    if ($oldversion < 2013061400.01) {
        // Clean up old tokens which haven't been deleted.
        $DB->execute("DELETE FROM {user_private_key} WHERE NOT EXISTS
                         (SELECT 'x' FROM {user} WHERE deleted = 0 AND id = userid)");

        // Main savepoint reached.
        upgrade_main_savepoint(true, 2013061400.01);
    }

    if ($oldversion < 2013061700.00) {
        // MDL-40103: Remove unused template tables from the database.
        // These are now created inline with xmldb_table.

        $tablestocleanup = array('temp_enroled_template','temp_log_template','backup_files_template','backup_ids_template');
        $dbman = $DB->get_manager();

        foreach ($tablestocleanup as $table) {
            $xmltable = new xmldb_table($table);
            if ($dbman->table_exists($xmltable)) {
                $dbman->drop_table($xmltable);
            }
        }

        // Main savepoint reached.
        upgrade_main_savepoint(true, 2013061700.00);
    }

    if ($oldversion < 2013070800.00) {

        // Remove orphan repository instances.
        if ($DB->get_dbfamily() === 'mysql') {
            $sql = "DELETE {repository_instances} FROM {repository_instances}
                    LEFT JOIN {context} ON {context}.id = {repository_instances}.contextid
                    WHERE {context}.id IS NULL";
        } else {
            $sql = "DELETE FROM {repository_instances}
                    WHERE NOT EXISTS (
                        SELECT 'x' FROM {context}
                        WHERE {context}.id = {repository_instances}.contextid)";
        }
        $DB->execute($sql);

        // Main savepoint reached.
        upgrade_main_savepoint(true, 2013070800.00);
    }

    if ($oldversion < 2013070800.01) {

        // Define field lastnamephonetic to be added to user.
        $table = new xmldb_table('user');
        $field = new xmldb_field('lastnamephonetic', XMLDB_TYPE_CHAR, '255', null, null, null, null, 'imagealt');
        $index = new xmldb_index('lastnamephonetic', XMLDB_INDEX_NOTUNIQUE, array('lastnamephonetic'));

        // Conditionally launch add field lastnamephonetic.
        if (!$dbman->field_exists($table, $field)) {
            $dbman->add_field($table, $field);
            $dbman->add_index($table, $index);
        }

        // Define field firstnamephonetic to be added to user.
        $table = new xmldb_table('user');
        $field = new xmldb_field('firstnamephonetic', XMLDB_TYPE_CHAR, '255', null, null, null, null, 'lastnamephonetic');
        $index = new xmldb_index('firstnamephonetic', XMLDB_INDEX_NOTUNIQUE, array('firstnamephonetic'));

        // Conditionally launch add field firstnamephonetic.
        if (!$dbman->field_exists($table, $field)) {
            $dbman->add_field($table, $field);
            $dbman->add_index($table, $index);
        }

        // Define field alternatename to be added to user.
        $table = new xmldb_table('user');
        $field = new xmldb_field('middlename', XMLDB_TYPE_CHAR, '255', null, null, null, null, 'firstnamephonetic');
        $index = new xmldb_index('middlename', XMLDB_INDEX_NOTUNIQUE, array('middlename'));

        // Conditionally launch add field firstnamephonetic.
        if (!$dbman->field_exists($table, $field)) {
            $dbman->add_field($table, $field);
            $dbman->add_index($table, $index);
        }

        // Define field alternatename to be added to user.
        $table = new xmldb_table('user');
        $field = new xmldb_field('alternatename', XMLDB_TYPE_CHAR, '255', null, null, null, null, 'middlename');
        $index = new xmldb_index('alternatename', XMLDB_INDEX_NOTUNIQUE, array('alternatename'));

        // Conditionally launch add field alternatename.
        if (!$dbman->field_exists($table, $field)) {
            $dbman->add_field($table, $field);
            $dbman->add_index($table, $index);
        }

        // Main savepoint reached.
        upgrade_main_savepoint(true, 2013070800.01);
    }

    if ($oldversion < 2013071500.01) {
        // The enrol_authorize plugin has been removed, if there are no records
        // and no plugin files then remove the plugin data.
        $enrolauthorize = new xmldb_table('enrol_authorize');
        $enrolauthorizerefunds = new xmldb_table('enrol_authorize_refunds');

        if (!file_exists($CFG->dirroot.'/enrol/authorize/version.php') &&
            $dbman->table_exists($enrolauthorize) &&
            $dbman->table_exists($enrolauthorizerefunds)) {

            $enrolauthorizecount = $DB->count_records('enrol_authorize');
            $enrolauthorizerefundcount = $DB->count_records('enrol_authorize_refunds');

            if (empty($enrolauthorizecount) && empty($enrolauthorizerefundcount)) {

                // Drop the database tables.
                $dbman->drop_table($enrolauthorize);
                $dbman->drop_table($enrolauthorizerefunds);

                // Drop the message provider and associated data manually.
                $DB->delete_records('message_providers', array('component' => 'enrol_authorize'));
                $DB->delete_records_select('config_plugins', "plugin = 'message' AND ".$DB->sql_like('name', '?', false), array("%_provider_enrol_authorize_%"));
                $DB->delete_records_select('user_preferences', $DB->sql_like('name', '?', false), array("message_provider_enrol_authorize_%"));

                // Remove capabilities.
                capabilities_cleanup('enrol_authorize');

                // Remove all other associated config.
                unset_all_config_for_plugin('enrol_authorize');
            }
        }
        upgrade_main_savepoint(true, 2013071500.01);
    }

    if ($oldversion < 2013071500.02) {
        // Define field attachment to be dropped from badge.
        $table = new xmldb_table('badge');
        $field = new xmldb_field('image');

        // Conditionally launch drop field eventtype.
        if ($dbman->field_exists($table, $field)) {
            $dbman->drop_field($table, $field);
        }

        upgrade_main_savepoint(true, 2013071500.02);
    }

    if ($oldversion < 2013072600.01) {
        upgrade_mssql_nvarcharmax();
        upgrade_mssql_varbinarymax();

        upgrade_main_savepoint(true, 2013072600.01);
=======
        // Conditionally launch create table for user_idps.
        // Main savepoint reached
        upgrade_main_savepoint(true, 2013041100.02);
>>>>>>> 012c4b36
    }

    return true;
}<|MERGE_RESOLUTION|>--- conflicted
+++ resolved
@@ -1237,7 +1237,6 @@
         upgrade_main_savepoint(true, 2012092600.00);
     }
 
-
     if ($oldversion < 2012101500.01) {
         // Find all orphaned blog associations that might exist.
         $sql = "SELECT ba.id
@@ -1565,7 +1564,6 @@
         upgrade_main_savepoint(true, 2012123000.00);
     }
 
-
     if ($oldversion < 2013021100.01) {
 
         // Changing precision of field password on table user to (255).
@@ -1867,7 +1865,6 @@
         $table->add_key('fk_critid', XMLDB_KEY_FOREIGN, array('critid'), 'badge_criteria', array('id'));
 
         // Conditionally launch create table for 'badge_criteria_param'.
-
         if (!$dbman->table_exists($table)) {
             $dbman->create_table($table);
         }
@@ -1993,7 +1990,6 @@
         upgrade_main_savepoint(true, 2013040300.01);
     }
 
-<<<<<<< HEAD
     if ($oldversion < 2013041200.00) {
         // MDL-29877 Some bad restores created grade items with no category information.
         $sql = "UPDATE {grade_items}
@@ -2082,30 +2078,10 @@
         $table->add_key('fk_backpackid', XMLDB_KEY_FOREIGN, array('backpackid'), 'badge_backpack', array('id'));
 
         // Conditionally launch create table for 'badge_external'.
-=======
-    if ($oldversion < 2013041100.02) {
-
-        // Define table user_idps to be created.
-        $table = new xmldb_table('user_idps');
-
-        // Adding fields to table user_idps.
-        $table->add_field('id', XMLDB_TYPE_INTEGER, '10', null, XMLDB_NOTNULL, XMLDB_SEQUENCE, null);
-        $table->add_field('component', XMLDB_TYPE_CHAR, '255', null, XMLDB_NOTNULL, null, null);
-        $table->add_field('userid', XMLDB_TYPE_INTEGER, '10', null, XMLDB_NOTNULL, null, null);
-        $table->add_field('provideruserid', XMLDB_TYPE_CHAR, '255', null, XMLDB_NOTNULL, null, null);
-        $table->add_field('email', XMLDB_TYPE_CHAR, '100', null, null, null, null);
-
-        // Adding keys to table user_idps.
-        $table->add_key('primary', XMLDB_KEY_PRIMARY, array('id'));
-        $table->add_key('userid', XMLDB_KEY_FOREIGN, array('userid'), 'user', array('id'));
-
-        // Conditionally launch create table for 'user_idps'.
->>>>>>> 012c4b36
         if (!$dbman->table_exists($table)) {
             $dbman->create_table($table);
         }
 
-<<<<<<< HEAD
         // Perform user data migration.
         $usercollections = $DB->get_records('badge_backpack');
         foreach ($usercollections as $usercollection) {
@@ -2335,11 +2311,32 @@
         upgrade_mssql_varbinarymax();
 
         upgrade_main_savepoint(true, 2013072600.01);
-=======
+    }
+
+    if ($oldversion < 2013080200.01) {
+
+        // Define table user_idps to be created.
+        $table = new xmldb_table('user_idps');
+
+        // Adding fields to table user_idps.
+        $table->add_field('id', XMLDB_TYPE_INTEGER, '10', null, XMLDB_NOTNULL, XMLDB_SEQUENCE, null);
+        $table->add_field('component', XMLDB_TYPE_CHAR, '255', null, XMLDB_NOTNULL, null, null);
+        $table->add_field('userid', XMLDB_TYPE_INTEGER, '10', null, XMLDB_NOTNULL, null, null);
+        $table->add_field('provideruserid', XMLDB_TYPE_CHAR, '255', null, XMLDB_NOTNULL, null, null);
+        $table->add_field('email', XMLDB_TYPE_CHAR, '100', null, null, null, null);
+
+        // Adding keys to table user_idps.
+        $table->add_key('primary', XMLDB_KEY_PRIMARY, array('id'));
+        $table->add_key('userid', XMLDB_KEY_FOREIGN, array('userid'), 'user', array('id'));
+
+        // Conditionally launch create table for 'user_idps'.
+        if (!$dbman->table_exists($table)) {
+            $dbman->create_table($table);
+        }
+
         // Conditionally launch create table for user_idps.
         // Main savepoint reached
-        upgrade_main_savepoint(true, 2013041100.02);
->>>>>>> 012c4b36
+        upgrade_main_savepoint(true, 2013080200.01);
     }
 
     return true;
