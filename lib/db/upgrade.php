--- conflicted
+++ resolved
@@ -2876,14 +2876,18 @@
     }
 
     if ($oldversion < 2017051501.04) {
-<<<<<<< HEAD
         // Changing nullability of field email on table oauth2_system_account to null.
         $table = new xmldb_table('oauth2_system_account');
         $field = new xmldb_field('email', XMLDB_TYPE_TEXT, null, null, null, null, null, 'grantedscopes');
 
         // Launch change of nullability for field email.
         $dbman->change_field_notnull($table, $field);
-=======
+
+        // Main savepoint reached.
+        upgrade_main_savepoint(true, 2017051501.04);
+    }
+
+    if ($oldversion < 2017051501.05) {
 
         // If the site was previously registered with http://hub.moodle.org change the registration to
         // point to https://moodle.net - this is the correct hub address using https protocol.
@@ -2907,10 +2911,9 @@
 
         // Update published courses.
         $DB->execute('UPDATE {course_published} SET huburl = ? WHERE huburl = ?', [$newhuburl, $oldhuburl]);
->>>>>>> 1b70297c
-
-        // Main savepoint reached.
-        upgrade_main_savepoint(true, 2017051501.04);
+
+        // Main savepoint reached.
+        upgrade_main_savepoint(true, 2017051501.05);
     }
 
     return true;
