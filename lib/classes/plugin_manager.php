--- conflicted
+++ resolved
@@ -1137,11 +1137,8 @@
             'tool' => array(
                 'assignmentupgrade', 'availabilityconditions', 'behat', 'capability', 'customlang',
                 'dbtransfer', 'generator', 'health', 'innodb', 'installaddon',
-<<<<<<< HEAD
-                'langimport', 'log', 'messageinbound', 'multilangupgrade', 'phpunit', 'profiling',
-=======
-                'langimport', 'log', 'multilangupgrade', 'monitor', 'phpunit', 'profiling',
->>>>>>> 3a7a6a24
+                'langimport', 'log', 'messageinbound', 'multilangupgrade',
+                'monitor', 'phpunit', 'profiling',
                 'replace', 'spamcleaner', 'task', 'timezoneimport',
                 'unittest', 'uploadcourse', 'uploaduser', 'unsuproles', 'xmldb'
             ),
