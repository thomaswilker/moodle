--- conflicted
+++ resolved
@@ -34,17 +34,14 @@
 * condition_info:get_condition_user_fields($formatoptions) now accepts the optional
   param $formatoptions, that will determine if the field names are processed by
   format_string() with the passed options.
-<<<<<<< HEAD
 * remove all references to $CFG->gdversion, GD PHP extension is now required
 * Formslib will now throw a developer warning if a PARAM_ type hasn't been set for elements which
   need it. Please set PARAM_RAW explicitly if you do not want any cleaning.
-=======
 * Functions responsible for managing and accessing course categories are moved to class coursecat
   in lib/coursecatlib.php. The following global functions are deprecated: make_categories_list(),
   category_delete_move(), category_delete_full(), move_category(), course_category_hide(),
   course_category_show(), get_course_category(), create_course_category(), get_all_subcategories(),
   get_child_categories(), get_categories()
->>>>>>> 4e53188a
 
 YUI changes:
 * M.util.help_icon has been deprecated. Code should be updated to use moodle-core-popuphelp
