<?php

// This file is part of Moodle - http://moodle.org/
//
// Moodle is free software: you can redistribute it and/or modify
// it under the terms of the GNU General Public License as published by
// the Free Software Foundation, either version 3 of the License, or
// (at your option) any later version.
//
// Moodle is distributed in the hope that it will be useful,
// but WITHOUT ANY WARRANTY; without even the implied warranty of
// MERCHANTABILITY or FITNESS FOR A PARTICULAR PURPOSE.  See the
// GNU General Public License for more details.
//
// You should have received a copy of the GNU General Public License
// along with Moodle.  If not, see <http://www.gnu.org/licenses/>.

/**
 * Multiple plugin authentication Support library
 *
 * 2006-08-28  File created, AUTH return values defined.
 *
 * @package    core
 * @subpackage auth
 * @copyright  1999 onwards Martin Dougiamas  http://dougiamas.com
 * @license    http://www.gnu.org/copyleft/gpl.html GNU GPL v3 or later
 */

defined('MOODLE_INTERNAL') || die();

/**
 * Returned when the login was successful.
 */
define('AUTH_OK',     0);

/**
 * Returned when the login was unsuccessful.
 */
define('AUTH_FAIL',   1);

/**
 * Returned when the login was denied (a reason for AUTH_FAIL).
 */
define('AUTH_DENIED', 2);

/**
 * Returned when some error occurred (a reason for AUTH_FAIL).
 */
define('AUTH_ERROR',  4);

/**
 * Authentication - error codes for user confirm
 */
define('AUTH_CONFIRM_FAIL', 0);
define('AUTH_CONFIRM_OK', 1);
define('AUTH_CONFIRM_ALREADY', 2);
define('AUTH_CONFIRM_ERROR', 3);

# MDL-14055
define('AUTH_REMOVEUSER_KEEP', 0);
define('AUTH_REMOVEUSER_SUSPEND', 1);
define('AUTH_REMOVEUSER_FULLDELETE', 2);

/** Login attempt successful. */
define('AUTH_LOGIN_OK', 0);

/** Can not login because user does not exist. */
define('AUTH_LOGIN_NOUSER', 1);

/** Can not login because user is suspended. */
define('AUTH_LOGIN_SUSPENDED', 2);

/** Can not login, most probably password did not match. */
define('AUTH_LOGIN_FAILED', 3);

/** Can not login because user is locked out. */
define('AUTH_LOGIN_LOCKOUT', 4);


/**
 * Abstract authentication plugin.
 *
 * @license http://www.gnu.org/copyleft/gpl.html GNU GPL v3 or later
 * @package moodlecore
 */
class auth_plugin_base {

    /**
     * The configuration details for the plugin.
     * @var object
     */
    var $config;

    /**
     * Authentication plugin type - the same as db field.
     * @var string
     */
    var $authtype;
    /*
     * The fields we can lock and update from/to external authentication backends
     * @var array
     */
    var $userfields = array(
        'firstname',
        'lastname',
        'email',
        'city',
        'country',
        'lang',
        'description',
        'url',
        'idnumber',
        'institution',
        'department',
        'phone1',
        'phone2',
        'address'
    );

    /**
<<<<<<< HEAD
     * Moodle custom fields to sync with.
     * @var array()
     */
    var $customfields = null;

    /**
=======
>>>>>>> 012c4b36
     * This is the primary method that is used by the authenticate_user_login()
     * function in moodlelib.php.
     *
     * This method should return a boolean indicating
     * whether or not the username and password authenticate successfully.
     *
     * Returns true if the username and password work and false if they are
     * wrong or don't exist.
     *
     * @param string $username The username (with system magic quotes)
     * @param string $password The password (with system magic quotes)
     *
     * @return bool Authentication success or failure.
     */
    function user_login($username, $password) {
        print_error('mustbeoveride', 'debug', '', 'user_login()' );
    }

    /**
     * Returns true if this authentication plugin can change the users'
     * password.
     *
     * @return bool
     */
    function can_change_password() {
        //override if needed
        return false;
    }

    /**
     * Returns the URL for changing the users' passwords, or empty if the default
     * URL can be used.
     *
     * This method is used if can_change_password() returns true.
     * This method is called only when user is logged in, it may use global $USER.
     *
     * @return moodle_url url of the profile page or null if standard used
     */
    function change_password_url() {
        //override if needed
        return null;
    }

    /**
     * Returns true if this authentication plugin can edit the users'
     * profile.
     *
     * @return bool
     */
    function can_edit_profile() {
        //override if needed
        return true;
    }

    /**
     * Returns the URL for editing the users' profile, or empty if the default
     * URL can be used.
     *
     * This method is used if can_edit_profile() returns true.
     * This method is called only when user is logged in, it may use global $USER.
     *
     * @return moodle_url url of the profile page or null if standard used
     */
    function edit_profile_url() {
        //override if needed
        return null;
    }

    /**
     * Returns true if this authentication plugin is "internal".
     *
     * Internal plugins use password hashes from Moodle user table for authentication.
     *
     * @return bool
     */
    function is_internal() {
        //override if needed
        return true;
    }

    /**
     * Indicates if password hashes should be stored in local moodle database.
     * @return bool true means md5 password hash stored in user table, false means flag 'not_cached' stored there instead
     */
    function prevent_local_passwords() {
        return !$this->is_internal();
    }

    /**
     * Indicates if moodle should automatically update internal user
     * records with data from external sources using the information
     * from get_userinfo() method.
     *
     * @return bool true means automatically copy data from ext to user table
     */
    function is_synchronised_with_external() {
        return !$this->is_internal();
    }

    /**
     * Updates the user's password.
     *
     * In previous versions of Moodle, the function
     * auth_user_update_password accepted a username as the first parameter. The
     * revised function expects a user object.
     *
     * @param  object  $user        User table object
     * @param  string  $newpassword Plaintext password
     *
     * @return bool                  True on success
     */
    function user_update_password($user, $newpassword) {
        //override if needed
        return true;
    }

    /**
     * Called when the user record is updated.
     * Modifies user in external database. It takes olduser (before changes) and newuser (after changes)
     * compares information saved modified information to external db.
     *
     * @param mixed $olduser     Userobject before modifications    (without system magic quotes)
     * @param mixed $newuser     Userobject new modified userobject (without system magic quotes)
     * @return boolean true if updated or update ignored; false if error
     *
     */
    function user_update($olduser, $newuser) {
        //override if needed
        return true;
    }

    /**
     * User delete requested - internal user record is mared as deleted already, username not present anymore.
     *
     * Do any action in external database.
     *
     * @param object $user       Userobject before delete    (without system magic quotes)
     * @return void
     */
    function user_delete($olduser) {
        //override if needed
        return;
    }

    /**
     * Returns true if plugin allows resetting of internal password.
     *
     * @return bool
     */
    function can_reset_password() {
        //override if needed
        return false;
    }

    /**
     * Returns true if plugin allows resetting of internal password.
     *
     * @return bool
     */
    function can_signup() {
        //override if needed
        return false;
    }

    /**
     * Sign up a new user ready for confirmation.
     * Password is passed in plaintext.
     *
     * @param object $user new user object
     * @param boolean $notify print notice with link and terminate
     */
    function user_signup($user, $notify=true) {
        //override when can signup
        print_error('mustbeoveride', 'debug', '', 'user_signup()' );
    }

    /**
     * Return a form to capture user details for account creation.
     * This is used in /login/signup.php.
     * @return moodle_form A form which edits a record from the user table.
     */
    function signup_form() {
        global $CFG;

        require_once($CFG->dirroot.'/login/signup_form.php');
        return new login_signup_form(null, null, 'post', '', array('autocomplete'=>'on'));
    }

    /**
     * Returns true if plugin allows confirming of new users.
     *
     * @return bool
     */
    function can_confirm() {
        //override if needed
        return false;
    }

    /**
     * Confirm the new user as registered.
     *
     * @param string $username
     * @param string $confirmsecret
     */
    function user_confirm($username, $confirmsecret) {
        //override when can confirm
        print_error('mustbeoveride', 'debug', '', 'user_confirm()' );
    }

    /**
     * Checks if user exists in external db
     *
     * @param string $username (with system magic quotes)
     * @return bool
     */
    function user_exists($username) {
        //override if needed
        return false;
    }

    /**
     * return number of days to user password expires
     *
     * If userpassword does not expire it should return 0. If password is already expired
     * it should return negative value.
     *
     * @param mixed $username username (with system magic quotes)
     * @return integer
     */
    function password_expire($username) {
        return 0;
    }
    /**
     * Sync roles for this user - usually creator
     *
     * @param $user object user object (without system magic quotes)
     */
    function sync_roles($user) {
        //override if needed
    }

    /**
     * Read user information from external database and returns it as array().
     * Function should return all information available. If you are saving
     * this information to moodle user-table you should honour synchronisation flags
     *
     * @param string $username username
     *
     * @return mixed array with no magic quotes or false on error
     */
    function get_userinfo($username) {
        //override if needed
        return array();
    }

    /**
     * Prints a form for configuring this authentication plugin.
     *
     * This function is called from admin/auth.php, and outputs a full page with
     * a form for configuring this plugin.
     *
     * @param object $config
     * @param object $err
     * @param array $user_fields
     */
    function config_form($config, $err, $user_fields) {
        //override if needed
    }

    /**
     * A chance to validate form data, and last chance to
     * do stuff before it is inserted in config_plugin
     * @param object object with submitted configuration settings (without system magic quotes)
     * @param array $err array of error messages
     */
     function validate_form($form, &$err) {
        //override if needed
    }

    /**
     * Processes and stores configuration data for this authentication plugin.
     *
     * @param object object with submitted configuration settings (without system magic quotes)
     */
    function process_config($config) {
        //override if needed
        return true;
    }

    /**
     * Hook for overriding behaviour of login page.
     * This method is called from login/index.php page for all enabled auth plugins.
     *
     * @global object
     * @global object
     */
    function loginpage_hook() {
        global $frm;  // can be used to override submitted login form
        global $user; // can be used to replace authenticate_user_login()

        //override if needed
    }

    /**
     * Post authentication hook.
     * This method is called from authenticate_user_login() for all enabled auth plugins.
     *
     * @param object $user user object, later used for $USER
     * @param string $username (with system magic quotes)
     * @param string $password plain text password (with system magic quotes)
     */
    function user_authenticated_hook(&$user, $username, $password) {
        //override if needed
    }

    /**
     * Pre logout hook.
     * This method is called from require_logout() for all enabled auth plugins,
     *
     * @global object
     */
    function prelogout_hook() {
        global $USER; // use $USER->auth to find the plugin used for login

        //override if needed
    }

    /**
     * Hook for overriding behaviour of logout page.
     * This method is called from login/logout.php page for all enabled auth plugins.
     *
     * @global object
     * @global string
     */
    function logoutpage_hook() {
        global $USER;     // use $USER->auth to find the plugin used for login
        global $redirect; // can be used to override redirect after logout

        //override if needed
    }

    /**
     * Hook called before timing out of database session.
     * This is useful for SSO and MNET.
     *
     * @param object $user
     * @param string $sid session id
     * @param int $timecreated start of session
     * @param int $timemodified user last seen
     * @return bool true means do not timeout session yet
     */
    function ignore_timeout_hook($user, $sid, $timecreated, $timemodified) {
        return false;
    }

    /**
     * Return the properly translated human-friendly title of this auth plugin
     *
     * @todo Document this function
     */
    function get_title() {
        return get_string('pluginname', "auth_{$this->authtype}");
    }

    /**
     * Get the auth description (from core or own auth lang files)
     *
     * @return string The description
     */
    function get_description() {
        $authdescription = get_string("auth_{$this->authtype}description", "auth_{$this->authtype}");
        return $authdescription;
    }

    /**
     * Returns whether or not the captcha element is enabled, and the admin settings fulfil its requirements.
     *
     * @abstract Implement in child classes
     * @return bool
     */
    function is_captcha_enabled() {
        return false;
    }

    /**
     * Returns whether or not this authentication plugin can be manually set
     * for users, for example, when bulk uploading users.
     *
     * This should be overriden by authentication plugins where setting the
     * authentication method manually is allowed.
     *
     * @return bool
     * @since 2.6
     */
    function can_be_manually_set() {
        // Override if needed.
        return false;
    }

    /**
     * Returns a list of potential IdPs that this authentication plugin supports.
     * This is used to provide links on the login page.
     *
     * @param string $wantsurl the relative url fragment the user wants to get to.  You can use this to compose a returnurl, for example
     *
     * @return array like:
     *              array(
     *                  array(
     *                      'url' => 'http://someurl',
     *                      'icon' => new pix_icon(...),
     *                      'name' => get_string('somename', 'auth_yourplugin'),
     *                 ),
     *             )
     */
    function loginpage_idp_list($wantsurl) {
        return array();
    }

    /**
     * Return custom user profile fields.
     *
     * @return array list of custom fields.
     */
    public function get_custom_user_profile_fields() {
        global $DB;
        // If already retrieved then return.
        if (!is_null($this->customfields)) {
            return $this->customfields;
        }

        $this->customfields = array();
        if ($proffields = $DB->get_records('user_info_field')) {
            foreach ($proffields as $proffield) {
                $this->customfields[] = 'profile_field_'.$proffield->shortname;
            }
        }
        unset($proffields);

        return $this->customfields;
    }
}

/**
 * Verify if user is locked out.
 *
 * @param stdClass $user
 * @return bool true if user locked out
 */
function login_is_lockedout($user) {
    global $CFG;

    if ($user->mnethostid != $CFG->mnet_localhost_id) {
        return false;
    }
    if (isguestuser($user)) {
        return false;
    }

    if (empty($CFG->lockoutthreshold)) {
        // Lockout not enabled.
        return false;
    }

    if (get_user_preferences('login_lockout_ignored', 0, $user)) {
        // This preference may be used for accounts that must not be locked out.
        return false;
    }

    $locked = get_user_preferences('login_lockout', 0, $user);
    if (!$locked) {
        return false;
    }

    if (empty($CFG->lockoutduration)) {
        // Locked out forever.
        return true;
    }

    if (time() - $locked < $CFG->lockoutduration) {
        return true;
    }

    login_unlock_account($user);

    return false;
}

/**
 * To be called after valid user login.
 * @param stdClass $user
 */
function login_attempt_valid($user) {
    global $CFG;

    $event = \core_auth\event\user_loggedin::create(array('objectid' => $user->id,
        'other' => array('username' => $user->username)));
    $event->add_record_snapshot('user', $user);
    $event->trigger();

    if ($user->mnethostid != $CFG->mnet_localhost_id) {
        return;
    }
    if (isguestuser($user)) {
        return;
    }

    // Always unlock here, there might be some race conditions or leftovers when switching threshold.
    login_unlock_account($user);
}

/**
 * To be called after failed user login.
 * @param stdClass $user
 */
function login_attempt_failed($user) {
    global $CFG;

    if ($user->mnethostid != $CFG->mnet_localhost_id) {
        return;
    }
    if (isguestuser($user)) {
        return;
    }

    if (empty($CFG->lockoutthreshold)) {
        // No threshold means no lockout.
        // Always unlock here, there might be some race conditions or leftovers when switching threshold.
        login_unlock_account($user);
        return;
    }

    $count = get_user_preferences('login_failed_count', 0, $user);
    $last = get_user_preferences('login_failed_last', 0, $user);

    if (!empty($CFG->lockoutwindow) and time() - $last > $CFG->lockoutwindow) {
        $count = 0;
    }

    $count = $count+1;

    set_user_preference('login_failed_count', $count, $user);
    set_user_preference('login_failed_last', time(), $user);

    if ($count >= $CFG->lockoutthreshold) {
        login_lock_account($user);
    }
}

/**
 * Lockout user and send notification email.
 *
 * @param stdClass $user
 */
function login_lock_account($user) {
    global $CFG, $SESSION;

    if ($user->mnethostid != $CFG->mnet_localhost_id) {
        return;
    }
    if (isguestuser($user)) {
        return;
    }

    if (get_user_preferences('login_lockout_ignored', 0, $user)) {
        // This user can not be locked out.
        return;
    }

    $alreadylockedout = get_user_preferences('login_lockout', 0, $user);

    set_user_preference('login_lockout', time(), $user);

    if ($alreadylockedout == 0) {
        $secret = random_string(15);
        set_user_preference('login_lockout_secret', $secret, $user);

        // Some nasty hackery to get strings and dates localised for target user.
        $sessionlang = isset($SESSION->lang) ? $SESSION->lang : null;
        if (get_string_manager()->translation_exists($user->lang, false)) {
            $SESSION->lang = $user->lang;
            moodle_setlocale();
        }

        $site = get_site();
        $supportuser = generate_email_supportuser();

        $data = new stdClass();
        $data->firstname = $user->firstname;
        $data->lastname  = $user->lastname;
        $data->username  = $user->username;
        $data->sitename  = format_string($site->fullname);
        $data->link      = $CFG->wwwroot.'/login/unlock_account.php?u='.$user->id.'&s='.$secret;
        $data->admin     = generate_email_signoff();

        $message = get_string('lockoutemailbody', 'admin', $data);
        $subject = get_string('lockoutemailsubject', 'admin', format_string($site->fullname));

        if ($message) {
            // Directly email rather than using the messaging system to ensure its not routed to a popup or jabber.
            email_to_user($user, $supportuser, $subject, $message);
        }

        if ($SESSION->lang !== $sessionlang) {
            $SESSION->lang = $sessionlang;
            moodle_setlocale();
        }
    }
}

/**
 * Unlock user account and reset timers.
 *
 * @param stdClass $user
 */
function login_unlock_account($user) {
    unset_user_preference('login_lockout', $user);
    unset_user_preference('login_failed_count', $user);
    unset_user_preference('login_failed_last', $user);

    // Note: do not clear the lockout secret because user might click on the link repeatedly.
}

/**
 * Standard HTML output renderer for auth plugins
 *
 * @copyright  2012 Jerome Mouneyrac
 * @license    http://www.gnu.org/copyleft/gpl.html GNU GPL v3 or later
 */
abstract class auth_plugin_renderer_base extends plugin_renderer_base {

    /**
     * Display login form (same as login.php + param to trigger link action)
     *
     * @param string $username
     * @param array $additionalparam - parameters that the login form need to send to Moodle
     * @param string $errormsg
     * @return string html of the login form
     */
    public function loginform($username, $additionalparam, $errormsg) {
        return '';
    }
}

/**
 * Standard HTML output renderer for auth oauth2 plugins
 *
 * @copyright  2012 Jerome Mouneyrac
 * @license    http://www.gnu.org/copyleft/gpl.html GNU GPL v3 or later
 */
abstract class oauth2_plugin_renderer_base extends auth_plugin_renderer_base {

    /**
     * Display oauth2 link
     *
     * @param object $provider Oauth2 provider (Google, Facebook...)
     * @return string html link
     */
    public function link($provider) {
        $htmlprovider = html_writer::empty_tag('img', array('src' => $provider->logourl));
        $htmlprovider = html_writer::tag('a', $htmlprovider, array('href' => $provider->oauth2client->get_login_url()));
        $htmlprovider = html_writer::tag('div', $htmlprovider, array('class' => 'oauth2provider'));

        return $htmlprovider;
    }
}<|MERGE_RESOLUTION|>--- conflicted
+++ resolved
@@ -118,15 +118,12 @@
     );
 
     /**
-<<<<<<< HEAD
      * Moodle custom fields to sync with.
      * @var array()
      */
     var $customfields = null;
 
     /**
-=======
->>>>>>> 012c4b36
      * This is the primary method that is used by the authenticate_user_login()
      * function in moodlelib.php.
      *
