--- conflicted
+++ resolved
@@ -667,17 +667,15 @@
 // Example:
 //   $CFG->behat_extraallowedsettings = array('logsql', 'dblogerror');
 //
-<<<<<<< HEAD
 // You should explicitly allow the usage of the deprecated behat steps, otherwise an exception will
 // be thrown when using them. The setting is disabled by default.
 // Example:
 //   $CFG->behat_usedeprecated = true;
-=======
+//
 // Including feature files from directories outside the dirroot is possible if required. The setting
 // requires that the running user has executable permissions on all parent directories in the paths.
 // Example:
 //   $CFG->behat_additionalfeatures = array('/home/developer/code/wipfeatures');
->>>>>>> ddb0a1b0
 //
 //=========================================================================
 // 12. DEVELOPER DATA GENERATOR
