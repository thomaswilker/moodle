--- conflicted
+++ resolved
@@ -23,10 +23,6 @@
  * @license    http://www.gnu.org/copyleft/gpl.html GNU GPL v3 or later
  */
 
-<<<<<<< HEAD
-$module->version  = 2011021401;   // The (date) version of this module
-=======
 $module->version  = 2011021402;   // The (date) version of this module
->>>>>>> 59cdcb97
 $module->requires = 2010080300;   // The version of Moodle that is required
 $module->cron     = 300;            // How often should cron check this module (seconds)?
