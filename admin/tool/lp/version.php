--- conflicted
+++ resolved
@@ -25,10 +25,6 @@
 defined('MOODLE_INTERNAL') || die();
 
 
-<<<<<<< HEAD
-$plugin->version   = 2015111030; // The current plugin version (Date: YYYYMMDDXX).
-=======
 $plugin->version   = 2015111031; // The current plugin version (Date: YYYYMMDDXX).
->>>>>>> 05afd8da
 $plugin->requires  = 2014110400; // Requires this Moodle version.
 $plugin->component = 'tool_lp'; // Full name of the plugin (used for diagnostics).