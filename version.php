<?php

// This file is part of Moodle - http://moodle.org/
//
// Moodle is free software: you can redistribute it and/or modify
// it under the terms of the GNU General Public License as published by
// the Free Software Foundation, either version 3 of the License, or
// (at your option) any later version.
//
// Moodle is distributed in the hope that it will be useful,
// but WITHOUT ANY WARRANTY; without even the implied warranty of
// MERCHANTABILITY or FITNESS FOR A PARTICULAR PURPOSE.  See the
// GNU General Public License for more details.
//
// You should have received a copy of the GNU General Public License
// along with Moodle.  If not, see <http://www.gnu.org/licenses/>.

/**
 * MOODLE VERSION INFORMATION
 *
 * This file defines the current version of the core Moodle code being used.
 * This is compared against the values stored in the database to determine
 * whether upgrades should be performed (see lib/db/*.php)
 *
 * @package    core
 * @copyright  1999 onwards Martin Dougiamas (http://dougiamas.com)
 * @license    http://www.gnu.org/copyleft/gpl.html GNU GPL v3 or later
 */

defined('MOODLE_INTERNAL') || die();


<<<<<<< HEAD
$version  = 2012120301.09;              // 20121203      = branching date YYYYMMDD - do not modify!
=======
$version  = 2012120301.07;              // 20121203      = branching date YYYYMMDD - do not modify!
>>>>>>> bac188fa
                                        //         RR    = release increments - 00 in DEV branches
                                        //           .XX = incremental changes

$release  = '2.4.1+ (Build: 20130214)'; // Human-friendly version name

$branch   = '24';                       // this version's branch
$maturity = MATURITY_STABLE;            // this version's maturity level<|MERGE_RESOLUTION|>--- conflicted
+++ resolved
@@ -30,11 +30,7 @@
 defined('MOODLE_INTERNAL') || die();
 
 
-<<<<<<< HEAD
-$version  = 2012120301.09;              // 20121203      = branching date YYYYMMDD - do not modify!
-=======
-$version  = 2012120301.07;              // 20121203      = branching date YYYYMMDD - do not modify!
->>>>>>> bac188fa
+$version  = 2012120301.10;              // 20121203      = branching date YYYYMMDD - do not modify!
                                         //         RR    = release increments - 00 in DEV branches
                                         //           .XX = incremental changes
 
