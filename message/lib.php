--- conflicted
+++ resolved
@@ -2246,7 +2246,6 @@
 }
 
 /**
-<<<<<<< HEAD
  * Get all message processors, validate corresponding plugin existance and
  * system configuration
  *
@@ -2362,7 +2361,9 @@
     }
 
     return array($permitted, $loggedin, $loggedoff);
-=======
+}
+
+/**
  * Return a list of page types
  * @param string $pagetype current page type
  * @param stdClass $parentcontext Block's parent context
@@ -2370,5 +2371,4 @@
  */
 function message_pagetypelist($pagetype, $parentcontext, $currentcontext) {
     return array('messages-*'=>get_string('page-message-x', 'message'));
->>>>>>> 35d72562
 }