--- conflicted
+++ resolved
@@ -27,14 +27,11 @@
             {{#error}}
                 autofocus aria-describedby="id_error_{{element.name}}"
             {{/error}} {{{element.attributes}}} >
-<<<<<<< HEAD
-=======
         {{/element.frozen}}
         {{#text}}
             {{{.}}}
         {{/text}}
         {{^text}}
->>>>>>> dc801cb6
             {{{label}}}
         {{/text}}
         </label>
