// Javascript functions for Weeks course format

M.course = M.course || {};

M.course.format = M.course.format || {};

/**
 * Get sections config for this format
 *
 * The section structure is:
 * <ul class="weeks">
 *  <li class="section">...</li>
 *  <li class="section">...</li>
 *   ...
 * </ul>
 *
 * @return {object} section list configuration
 */
M.course.format.get_config = function() {
    return {
        container_node : 'ul',
        container_class : 'weeks',
        section_node : 'li',
        section_class : 'section'
    };
}

/**
 * Swap section
 *
 * @param {YUI} Y YUI3 instance
 * @param {string} node1 node to swap to
 * @param {string} node2 node to swap with
 * @return {NodeList} section list
 */
M.course.format.swap_sections = function(Y, node1, node2) {
    var CSS = {
        COURSECONTENT : 'course-content',
<<<<<<< HEAD
        LEFT : 'left',
        SECTIONADDMENUS : 'section_add_menus',
        WEEKDATES: 'sectionname'
=======
        SECTIONADDMENUS : 'section_add_menus'
>>>>>>> 9f3015ec
    };

    var sectionlist = Y.Node.all('.'+CSS.COURSECONTENT+' '+M.course.format.get_section_selector(Y));
    // Swap menus
    sectionlist.item(node1).one('.'+CSS.SECTIONADDMENUS).swap(sectionlist.item(node2).one('.'+CSS.SECTIONADDMENUS));
}

/**
 * Process sections after ajax response
 *
 * @param {YUI} Y YUI3 instance
 * @param {array} response ajax response
 * @param {string} sectionfrom first affected section
 * @param {string} sectionto last affected section
 * @return void
 */
M.course.format.process_sections = function(Y, sectionlist, response, sectionfrom, sectionto) {
    var CSS = {
        SECTIONNAME : 'sectionname'
    };

    if (response.action == 'move') {
        // update titles in all affected sections
        for (var i = sectionfrom; i <= sectionto; i++) {
            sectionlist.item(i).one('.'+CSS.SECTIONNAME).setContent(response.sectiontitles[i]);
        }
    }
}<|MERGE_RESOLUTION|>--- conflicted
+++ resolved
@@ -36,13 +36,7 @@
 M.course.format.swap_sections = function(Y, node1, node2) {
     var CSS = {
         COURSECONTENT : 'course-content',
-<<<<<<< HEAD
-        LEFT : 'left',
         SECTIONADDMENUS : 'section_add_menus',
-        WEEKDATES: 'sectionname'
-=======
-        SECTIONADDMENUS : 'section_add_menus'
->>>>>>> 9f3015ec
     };
 
     var sectionlist = Y.Node.all('.'+CSS.COURSECONTENT+' '+M.course.format.get_section_selector(Y));
